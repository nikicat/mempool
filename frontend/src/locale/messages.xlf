--- conflicted
+++ resolved
@@ -2,279 +2,1614 @@
 <xliff version="1.2" xmlns="urn:oasis:names:tc:xliff:document:1.2">
   <file source-language="en-US" datatype="plaintext" original="ng2.template">
     <body>
-      <trans-unit id="ngb.alert.close" datatype="html">
-        <source>Close</source>
-        <context-group purpose="location">
-          <context context-type="sourcefile">node_modules/@ng-bootstrap/ng-bootstrap/__ivy_ngcc__/fesm2015/@ng-bootstrap/ng-bootstrap/alert/alert.ts</context>
+      <trans-unit id="bisq.transaction.browser-title" datatype="html">
+        <source>Transaction: <x id="INTERPOLATION" equiv-text="this.txId"/></source>
+        <context-group purpose="location">
+          <context context-type="sourcefile">src/app/components/transaction/transaction.component.ts</context>
+          <context context-type="linenumber">51</context>
+        </context-group>
+        <context-group purpose="location">
+          <context context-type="sourcefile">src/app/bisq/bisq-transaction/bisq-transaction.component.ts</context>
+          <context context-type="linenumber">46</context>
+        </context-group>
+      </trans-unit>
+      <trans-unit id="b59ea65c89a5ae15b787d8318fdad9edd6fec243" datatype="html">
+        <source>Transaction</source>
+        <context-group purpose="location">
+          <context context-type="sourcefile">src/app/components/transaction/transaction.component.html</context>
+          <context context-type="linenumber">12</context>
+        </context-group>
+        <context-group purpose="location">
+          <context context-type="sourcefile">src/app/bisq/bisq-transaction/bisq-transaction.component.html</context>
+          <context context-type="linenumber">3</context>
+        </context-group>
+        <context-group purpose="location">
+          <context context-type="sourcefile">src/app/bisq/bisq-transactions/bisq-transactions.component.html</context>
+          <context context-type="linenumber">18</context>
+        </context-group>
+        <note priority="1" from="description">shared.transaction</note>
+      </trans-unit>
+      <trans-unit id="0094b97dd052620710f173e7aedf6807a1eba1f5" datatype="html">
+        <source>This transaction has been replaced by:</source>
+        <context-group purpose="location">
+          <context context-type="sourcefile">src/app/components/transaction/transaction.component.html</context>
+          <context context-type="linenumber">5</context>
+        </context-group>
+        <note priority="1" from="description">RBF replacement</note>
+        <note priority="1" from="meaning">transaction.rbf.replacement</note>
+      </trans-unit>
+      <trans-unit id="8e623d3cfecb7c560c114390db53c1f430ffd0de" datatype="html">
+        <source><x id="INTERPOLATION" equiv-text="{{ i }}"/> confirmation</source>
+        <context-group purpose="location">
+          <context context-type="sourcefile">src/app/components/transaction/transaction.component.html</context>
+          <context context-type="linenumber">17</context>
+        </context-group>
+        <context-group purpose="location">
+          <context context-type="sourcefile">src/app/components/transactions-list/transactions-list.component.html</context>
+          <context context-type="linenumber">208</context>
+        </context-group>
+        <context-group purpose="location">
+          <context context-type="sourcefile">src/app/bisq/bisq-transfers/bisq-transfers.component.html</context>
+          <context context-type="linenumber">69</context>
+        </context-group>
+        <context-group purpose="location">
+          <context context-type="sourcefile">src/app/bisq/bisq-transaction/bisq-transaction.component.html</context>
+          <context context-type="linenumber">9</context>
+        </context-group>
+        <note priority="1" from="description">Transaction singular confirmation count</note>
+        <note priority="1" from="meaning">shared.confirmation-count.singular</note>
+      </trans-unit>
+      <trans-unit id="bc5b0a2631f0b7bc71aaec6aa6f01af21f9a80d4" datatype="html">
+        <source><x id="INTERPOLATION" equiv-text="{{ i }}"/> confirmations</source>
+        <context-group purpose="location">
+          <context context-type="sourcefile">src/app/components/transaction/transaction.component.html</context>
+          <context context-type="linenumber">18</context>
+        </context-group>
+        <context-group purpose="location">
+          <context context-type="sourcefile">src/app/components/transactions-list/transactions-list.component.html</context>
+          <context context-type="linenumber">209</context>
+        </context-group>
+        <context-group purpose="location">
+          <context context-type="sourcefile">src/app/bisq/bisq-transfers/bisq-transfers.component.html</context>
+          <context context-type="linenumber">70</context>
+        </context-group>
+        <context-group purpose="location">
+          <context context-type="sourcefile">src/app/bisq/bisq-transaction/bisq-transaction.component.html</context>
+          <context context-type="linenumber">10</context>
+        </context-group>
+        <note priority="1" from="description">Transaction plural confirmation count</note>
+        <note priority="1" from="meaning">shared.confirmation-count.plural</note>
+      </trans-unit>
+      <trans-unit id="ef772ce5cf98a47b29175e3d46b8a9816c7990a2" datatype="html">
+        <source>Unconfirmed</source>
+        <context-group purpose="location">
+          <context context-type="sourcefile">src/app/components/transaction/transaction.component.html</context>
+          <context context-type="linenumber">22</context>
+        </context-group>
+        <context-group purpose="location">
+          <context context-type="sourcefile">src/app/components/transactions-list/transactions-list.component.html</context>
+          <context context-type="linenumber">212</context>
+        </context-group>
+        <note priority="1" from="description">Transaction unconfirmed state</note>
+        <note priority="1" from="meaning">transaction.unconfirmed</note>
+      </trans-unit>
+      <trans-unit id="31d8d7f29ddbd3f64d374a132ddacd5e4a0835a2" datatype="html">
+        <source>Inputs &amp; Outputs</source>
+        <context-group purpose="location">
+          <context context-type="sourcefile">src/app/components/transaction/transaction.component.html</context>
+          <context context-type="linenumber">190</context>
+        </context-group>
+        <context-group purpose="location">
+          <context context-type="sourcefile">src/app/bisq/bisq-transaction/bisq-transaction.component.html</context>
+          <context context-type="linenumber">88</context>
+        </context-group>
+        <context-group purpose="location">
+          <context context-type="sourcefile">src/app/bisq/bisq-transaction/bisq-transaction.component.html</context>
+          <context context-type="linenumber">148</context>
+        </context-group>
+        <note priority="1" from="description">Transaction inputs and outputs</note>
+        <note priority="1" from="meaning">transaction.inputs-and-outputs</note>
+      </trans-unit>
+      <trans-unit id="5f32c623f92bf3ca31202cc6281d4abd5febaf6a" datatype="html">
+        <source>Details</source>
+        <context-group purpose="location">
+          <context context-type="sourcefile">src/app/components/transaction/transaction.component.html</context>
+          <context context-type="linenumber">192</context>
+        </context-group>
+        <note priority="1" from="description">Transaction Details</note>
+        <note priority="1" from="meaning">transaction.details</note>
+      </trans-unit>
+      <trans-unit id="4f8b2bb476981727ab34ed40fde1218361f92c45" datatype="html">
+        <source>Details</source>
+        <context-group purpose="location">
+          <context context-type="sourcefile">src/app/components/transaction/transaction.component.html</context>
+          <context context-type="linenumber">198</context>
+        </context-group>
+        <context-group purpose="location">
+          <context context-type="sourcefile">src/app/components/transaction/transaction.component.html</context>
+          <context context-type="linenumber">274</context>
+        </context-group>
+        <context-group purpose="location">
+          <context context-type="sourcefile">src/app/bisq/bisq-transaction/bisq-transaction.component.html</context>
+          <context context-type="linenumber">81</context>
+        </context-group>
+        <context-group purpose="location">
+          <context context-type="sourcefile">src/app/bisq/bisq-transaction/bisq-transaction.component.html</context>
+          <context context-type="linenumber">127</context>
+        </context-group>
+        <note priority="1" from="description">transaction.details</note>
+      </trans-unit>
+      <trans-unit id="35214e7a6aec1b0317e0fa1eb32e8caf6757b147" datatype="html">
+        <source>Size</source>
+        <context-group purpose="location">
+          <context context-type="sourcefile">src/app/components/transaction/transaction.component.html</context>
+          <context context-type="linenumber">203</context>
+        </context-group>
+        <note priority="1" from="description">Transaction Size</note>
+        <note priority="1" from="meaning">transaction.size</note>
+      </trans-unit>
+      <trans-unit id="54c58b39481f1749fce23fa8a77f616eee84d761" datatype="html">
+        <source>Virtual size</source>
+        <context-group purpose="location">
+          <context context-type="sourcefile">src/app/components/transaction/transaction.component.html</context>
+          <context context-type="linenumber">207</context>
+        </context-group>
+        <context-group purpose="location">
+          <context context-type="sourcefile">src/app/components/transaction/transaction.component.html</context>
+          <context context-type="linenumber">150</context>
+        </context-group>
+        <note priority="1" from="description">Transaction Virtual Size</note>
+        <note priority="1" from="meaning">transaction.vsize</note>
+      </trans-unit>
+      <trans-unit id="13f5a75f3e01e5924e45052d2f336eda8bac37e8" datatype="html">
+        <source>Weight</source>
+        <context-group purpose="location">
+          <context context-type="sourcefile">src/app/components/transaction/transaction.component.html</context>
+          <context context-type="linenumber">211</context>
+        </context-group>
+        <note priority="1" from="description">Transaction Weight</note>
+        <note priority="1" from="meaning">transaction.weight</note>
+      </trans-unit>
+      <trans-unit id="804faeaeb734a942eeb814dd53eceed25427d864" datatype="html">
+        <source>Timestamp</source>
+        <context-group purpose="location">
+          <context context-type="sourcefile">src/app/components/transaction/transaction.component.html</context>
+          <context context-type="linenumber">46</context>
+        </context-group>
+        <context-group purpose="location">
+          <context context-type="sourcefile">src/app/bisq/bisq-block/bisq-block.component.html</context>
+          <context context-type="linenumber">21</context>
+        </context-group>
+        <context-group purpose="location">
+          <context context-type="sourcefile">src/app/bisq/bisq-block/bisq-block.component.html</context>
+          <context context-type="linenumber">84</context>
+        </context-group>
+        <context-group purpose="location">
+          <context context-type="sourcefile">src/app/bisq/bisq-transaction/bisq-transaction.component.html</context>
+          <context context-type="linenumber">27</context>
+        </context-group>
+        <note priority="1" from="description">Transaction Timestamp</note>
+        <note priority="1" from="meaning">transaction.timestamp</note>
+      </trans-unit>
+      <trans-unit id="0d6ed649666c5cdcf12be0216d82051bba3614b0" datatype="html">
+        <source>Included in block</source>
+        <context-group purpose="location">
+          <context context-type="sourcefile">src/app/components/transaction/transaction.component.html</context>
+          <context context-type="linenumber">55</context>
+        </context-group>
+        <context-group purpose="location">
+          <context context-type="sourcefile">src/app/bisq/bisq-transaction/bisq-transaction.component.html</context>
+          <context context-type="linenumber">36</context>
+        </context-group>
+        <note priority="1" from="description">Transaction included in block</note>
+        <note priority="1" from="meaning">transaction.included-in-block</note>
+      </trans-unit>
+      <trans-unit id="bfa87f9724434e4245b30f2bdd11d97477048cd1" datatype="html">
+        <source>Confirmed</source>
+        <context-group purpose="location">
+          <context context-type="sourcefile">src/app/components/transaction/transaction.component.html</context>
+          <context context-type="linenumber">62</context>
+        </context-group>
+        <note priority="1" from="description">Transaction Confirmed state</note>
+        <note priority="1" from="meaning">transaction.confirmed</note>
+      </trans-unit>
+      <trans-unit id="7917764f923dd6b723b1cff254c7f5b837d1c48a" datatype="html">
+        <source>After <x id="START_TAG_APP_TIMESPAN" ctype="x-app_timespan" equiv-text="&lt;app-timespan [time]=&quot;tx.status.block_time - transactionTime&quot;&gt;"/><x id="CLOSE_TAG_APP_TIMESPAN" ctype="x-app_timespan" equiv-text="&lt;/app-timespan&gt;"/></source>
+        <context-group purpose="location">
+          <context context-type="sourcefile">src/app/components/transaction/transaction.component.html</context>
+          <context context-type="linenumber">63</context>
+        </context-group>
+        <note priority="1" from="description">Transaction confirmed after</note>
+        <note priority="1" from="meaning">transaction.confirmed.after</note>
+      </trans-unit>
+      <trans-unit id="885666551418fd59011ceb09d5c481095940193b" datatype="html">
+        <source>Features</source>
+        <context-group purpose="location">
+          <context context-type="sourcefile">src/app/components/transaction/transaction.component.html</context>
+          <context context-type="linenumber">67</context>
+        </context-group>
+        <context-group purpose="location">
+          <context context-type="sourcefile">src/app/components/transaction/transaction.component.html</context>
+          <context context-type="linenumber">125</context>
+        </context-group>
+        <context-group purpose="location">
+          <context context-type="sourcefile">src/app/bisq/bisq-transaction/bisq-transaction.component.html</context>
+          <context context-type="linenumber">42</context>
+        </context-group>
+        <note priority="1" from="description">Transaction features</note>
+        <note priority="1" from="meaning">transaction.features</note>
+      </trans-unit>
+      <trans-unit id="4e738ef3d2b4878f17f43002204f7b31aabb8e87" datatype="html">
+        <source>ETA</source>
+        <context-group purpose="location">
+          <context context-type="sourcefile">src/app/components/transaction/transaction.component.html</context>
+          <context context-type="linenumber">104</context>
+        </context-group>
+        <note priority="1" from="description">Transaction ETA</note>
+        <note priority="1" from="meaning">transaction.eta</note>
+      </trans-unit>
+      <trans-unit id="1bc4a5de56ea48a832e32294c124009867b478d0" datatype="html">
+        <source>First seen</source>
+        <context-group purpose="location">
+          <context context-type="sourcefile">src/app/components/transaction/transaction.component.html</context>
+          <context context-type="linenumber">98</context>
+        </context-group>
+        <note priority="1" from="description">Transaction first seen</note>
+        <note priority="1" from="meaning">transaction.first-seen</note>
+      </trans-unit>
+      <trans-unit id="f9bad781ea9c5192160516ca55ddc5edc307ef07" datatype="html">
+        <source>In several hours (or more)</source>
+        <context-group purpose="location">
+          <context context-type="sourcefile">src/app/components/transaction/transaction.component.html</context>
+          <context context-type="linenumber">111</context>
+        </context-group>
+        <note priority="1" from="description">Transaction ETA in several hours or more</note>
+        <note priority="1" from="meaning">transaction.eta.in-several-hours</note>
+      </trans-unit>
+      <trans-unit id="f61c6867295f3b53d23557021f2f4e0aa1d0b8fc" datatype="html">
+        <source>Type</source>
+        <context-group purpose="location">
+          <context context-type="sourcefile">src/app/components/transaction/transaction.component.html</context>
+          <context context-type="linenumber">148</context>
+        </context-group>
+        <context-group purpose="location">
+          <context context-type="sourcefile">src/app/components/transactions-list/transactions-list.component.html</context>
+          <context context-type="linenumber">169</context>
+        </context-group>
+        <context-group purpose="location">
+          <context context-type="sourcefile">src/app/bisq/bisq-transaction-details/bisq-transaction-details.component.html</context>
+          <context context-type="linenumber">25</context>
+        </context-group>
+        <context-group purpose="location">
+          <context context-type="sourcefile">src/app/bisq/bisq-transactions/bisq-transactions.component.html</context>
+          <context context-type="linenumber">19</context>
+        </context-group>
+        <note priority="1" from="description">transactions-list.vout.scriptpubkey-type</note>
+      </trans-unit>
+      <trans-unit id="94c248797dd2b6af49068cb49c3b4bc26bec6a16" datatype="html">
+        <source>TXID</source>
+        <context-group purpose="location">
+          <context context-type="sourcefile">src/app/components/transaction/transaction.component.html</context>
+          <context context-type="linenumber">149</context>
+        </context-group>
+        <context-group purpose="location">
+          <context context-type="sourcefile">src/app/dashboard/dashboard.component.html</context>
+          <context context-type="linenumber">107</context>
+        </context-group>
+        <note priority="1" from="description">dashboard.latest-transactions.txid</note>
+      </trans-unit>
+      <trans-unit id="3e322ffba6477484e0dd2e65650fdd70322ea6d0" datatype="html">
+        <source>Fee rate</source>
+        <context-group purpose="location">
+          <context context-type="sourcefile">src/app/components/transaction/transaction.component.html</context>
+          <context context-type="linenumber">151</context>
+        </context-group>
+        <context-group purpose="location">
+          <context context-type="sourcefile">src/app/components/transaction/transaction.component.html</context>
+          <context context-type="linenumber">330</context>
+        </context-group>
+        <note priority="1" from="description">Transaction fee rate</note>
+        <note priority="1" from="meaning">transaction.fee-rate</note>
+      </trans-unit>
+      <trans-unit id="dd230222e3ae689913445ce93b6ae3f7cce7458b" datatype="html">
+        <source>Descendant</source>
+        <context-group purpose="location">
+          <context context-type="sourcefile">src/app/components/transaction/transaction.component.html</context>
+          <context context-type="linenumber">158</context>
+        </context-group>
+        <note priority="1" from="description">Descendant</note>
+        <note priority="1" from="meaning">transaction.descendant</note>
+      </trans-unit>
+      <trans-unit id="d2eb45d1cd8cd146b7cb0223ab97a4b03b614060" datatype="html">
+        <source>sat/vB</source>
+        <context-group purpose="location">
+          <context context-type="sourcefile">src/app/components/transaction/transaction.component.html</context>
+          <context context-type="linenumber">166</context>
+        </context-group>
+        <context-group purpose="location">
+          <context context-type="sourcefile">src/app/components/transaction/transaction.component.html</context>
+          <context context-type="linenumber">179</context>
+        </context-group>
+        <context-group purpose="location">
+          <context context-type="sourcefile">src/app/components/transaction/transaction.component.html</context>
+          <context context-type="linenumber">332</context>
+        </context-group>
+        <context-group purpose="location">
+          <context context-type="sourcefile">src/app/components/transaction/transaction.component.html</context>
+          <context context-type="linenumber">342</context>
+        </context-group>
+        <context-group purpose="location">
+          <context context-type="sourcefile">src/app/components/transactions-list/transactions-list.component.html</context>
+          <context context-type="linenumber">201</context>
+        </context-group>
+        <context-group purpose="location">
+          <context context-type="sourcefile">src/app/components/block/block.component.html</context>
+          <context context-type="linenumber">46</context>
+        </context-group>
+        <context-group purpose="location">
+          <context context-type="sourcefile">src/app/components/mempool-blocks/mempool-blocks.component.html</context>
+          <context context-type="linenumber">8</context>
+        </context-group>
+        <context-group purpose="location">
+          <context context-type="sourcefile">src/app/components/mempool-blocks/mempool-blocks.component.html</context>
+          <context context-type="linenumber">11</context>
+        </context-group>
+        <context-group purpose="location">
+          <context context-type="sourcefile">src/app/components/blockchain-blocks/blockchain-blocks.component.html</context>
+          <context context-type="linenumber">10</context>
+        </context-group>
+        <context-group purpose="location">
+          <context context-type="sourcefile">src/app/components/blockchain-blocks/blockchain-blocks.component.html</context>
+          <context context-type="linenumber">13</context>
+        </context-group>
+        <context-group purpose="location">
+          <context context-type="sourcefile">src/app/components/mempool-block/mempool-block.component.html</context>
+          <context context-type="linenumber">17</context>
+        </context-group>
+        <context-group purpose="location">
+          <context context-type="sourcefile">src/app/components/mempool-block/mempool-block.component.html</context>
+          <context context-type="linenumber">21</context>
+        </context-group>
+        <context-group purpose="location">
+          <context context-type="sourcefile">src/app/components/fees-box/fees-box.component.html</context>
+          <context context-type="linenumber">6</context>
+        </context-group>
+        <context-group purpose="location">
+          <context context-type="sourcefile">src/app/components/fees-box/fees-box.component.html</context>
+          <context context-type="linenumber">12</context>
+        </context-group>
+        <context-group purpose="location">
+          <context context-type="sourcefile">src/app/components/fees-box/fees-box.component.html</context>
+          <context context-type="linenumber">18</context>
+        </context-group>
+        <context-group purpose="location">
+          <context context-type="sourcefile">src/app/dashboard/dashboard.component.html</context>
+          <context context-type="linenumber">117</context>
+        </context-group>
+        <context-group purpose="location">
+          <context context-type="sourcefile">src/app/dashboard/dashboard.component.html</context>
+          <context context-type="linenumber">169</context>
+        </context-group>
+        <note priority="1" from="description">sat/vB</note>
+        <note priority="1" from="meaning">shared.sat-vbyte</note>
+      </trans-unit>
+      <trans-unit id="8c16167a5d7c96d14ff280b09de312d18d5e2511" datatype="html">
+        <source>Ancestor</source>
+        <context-group purpose="location">
+          <context context-type="sourcefile">src/app/components/transaction/transaction.component.html</context>
+          <context context-type="linenumber">172</context>
+        </context-group>
+        <note priority="1" from="description">Transaction Ancestor</note>
+        <note priority="1" from="meaning">transaction.ancestor</note>
+      </trans-unit>
+      <trans-unit id="c9d9612bcd520103486b5fc84d84c9476a1b7f78" datatype="html">
+        <source>Transaction not found.</source>
+        <context-group purpose="location">
+          <context context-type="sourcefile">src/app/components/transaction/transaction.component.html</context>
+          <context context-type="linenumber">299</context>
+        </context-group>
+        <note priority="1" from="description">transaction.error.transaction-not-found</note>
+      </trans-unit>
+      <trans-unit id="66b65556acb90d8764fe166a260af0309671698c" datatype="html">
+        <source>Waiting for it to appear in the mempool...</source>
+        <context-group purpose="location">
+          <context context-type="sourcefile">src/app/components/transaction/transaction.component.html</context>
+          <context context-type="linenumber">300</context>
+        </context-group>
+        <note priority="1" from="description">transaction.error.waiting-for-it-to-appear</note>
+      </trans-unit>
+      <trans-unit id="02c35681bc187cde4d0d3a98a3a1f2035dfe7398" datatype="html">
+        <source>In ~<x id="INTERPOLATION" equiv-text="{{ i }}"/> minutes</source>
+        <context-group purpose="location">
+          <context context-type="sourcefile">src/app/components/transaction/transaction.component.html</context>
+          <context context-type="linenumber">315</context>
+        </context-group>
+        <context-group purpose="location">
+          <context context-type="sourcefile">src/app/components/mempool-blocks/mempool-blocks.component.html</context>
+          <context context-type="linenumber">41</context>
+        </context-group>
+        <note priority="1" from="description">Block Frequency (plural)</note>
+        <note priority="1" from="meaning">mempool-blocks.eta-of-next-block-plural</note>
+      </trans-unit>
+      <trans-unit id="e8b52d333f9395e1ae9c541d45dfb8c1cd017424" datatype="html">
+        <source>In ~<x id="INTERPOLATION" equiv-text="{{ i }}"/> minute</source>
+        <context-group purpose="location">
+          <context context-type="sourcefile">src/app/components/transaction/transaction.component.html</context>
+          <context context-type="linenumber">317</context>
+        </context-group>
+        <context-group purpose="location">
+          <context context-type="sourcefile">src/app/components/mempool-blocks/mempool-blocks.component.html</context>
+          <context context-type="linenumber">43</context>
+        </context-group>
+        <note priority="1" from="description">Block Frequency</note>
+        <note priority="1" from="meaning">mempool-blocks.eta-of-next-block</note>
+      </trans-unit>
+      <trans-unit id="3aef75db6f65e1371d54d8bed1767299de9457d8" datatype="html">
+        <source><x id="INTERPOLATION" equiv-text="{{ i }}"/> block</source>
+        <context-group purpose="location">
+          <context context-type="sourcefile">src/app/components/transaction/transaction.component.html</context>
+          <context context-type="linenumber">319</context>
+        </context-group>
+        <context-group purpose="location">
+          <context context-type="sourcefile">src/app/components/footer/footer.component.html</context>
+          <context context-type="linenumber">22</context>
+        </context-group>
+        <note priority="1" from="description">shared.block</note>
+      </trans-unit>
+      <trans-unit id="588930712875bfa0834655249093d99eaa3d162e" datatype="html">
+        <source><x id="INTERPOLATION" equiv-text="{{ i }}"/> blocks</source>
+        <context-group purpose="location">
+          <context context-type="sourcefile">src/app/components/transaction/transaction.component.html</context>
+          <context context-type="linenumber">320</context>
+        </context-group>
+        <context-group purpose="location">
+          <context context-type="sourcefile">src/app/components/mempool-blocks/mempool-blocks.component.html</context>
+          <context context-type="linenumber">30</context>
+        </context-group>
+        <context-group purpose="location">
+          <context context-type="sourcefile">src/app/components/footer/footer.component.html</context>
+          <context context-type="linenumber">23</context>
+        </context-group>
+        <note priority="1" from="description">shared.blocks</note>
+      </trans-unit>
+      <trans-unit id="cb1b52c13b95fa29ea4044f2bbe0ac623b890c80" datatype="html">
+        <source>Fee</source>
+        <context-group purpose="location">
+          <context context-type="sourcefile">src/app/components/transaction/transaction.component.html</context>
+          <context context-type="linenumber">326</context>
+        </context-group>
+        <note priority="1" from="description">Transaction fee</note>
+        <note priority="1" from="meaning">transaction.fee</note>
+      </trans-unit>
+      <trans-unit id="071dc2ed21e40ad2199ea5dda884f48c0414a42a" datatype="html">
+        <source>sat</source>
+        <context-group purpose="location">
+          <context context-type="sourcefile">src/app/components/transaction/transaction.component.html</context>
+          <context context-type="linenumber">327</context>
+        </context-group>
+        <note priority="1" from="description">Transaction Fee sat</note>
+        <note priority="1" from="meaning">transaction.fee.sat</note>
+      </trans-unit>
+      <trans-unit id="eb1737af67381ce6f0b347038bb4c65b3deb84be" datatype="html">
+        <source>Effective fee rate</source>
+        <context-group purpose="location">
+          <context context-type="sourcefile">src/app/components/transaction/transaction.component.html</context>
+          <context context-type="linenumber">340</context>
+        </context-group>
+        <note priority="1" from="description">Effective transaction fee rate</note>
+        <note priority="1" from="meaning">transaction.effective-fee-rate</note>
+      </trans-unit>
+      <trans-unit id="7e06b8dd9f29261827018351cd71efe1c87839de" datatype="html">
+        <source>Coinbase</source>
+        <context-group purpose="location">
+          <context context-type="sourcefile">src/app/components/transactions-list/transactions-list.component.html</context>
+          <context context-type="linenumber">39</context>
+        </context-group>
+        <note priority="1" from="description">transactions-list.coinbase</note>
+      </trans-unit>
+      <trans-unit id="7d745f2569c4ddc2992529f00ed991e36dada39a" datatype="html">
+        <source>(Newly Generated Coins)</source>
+        <context-group purpose="location">
+          <context context-type="sourcefile">src/app/components/transactions-list/transactions-list.component.html</context>
+          <context context-type="linenumber">39</context>
+        </context-group>
+        <note priority="1" from="description">transactions-list.newly-generated-coins</note>
+      </trans-unit>
+      <trans-unit id="5de25175982d51c72d25bd79933e7b412d51e343" datatype="html">
+        <source>Peg-in</source>
+        <context-group purpose="location">
+          <context context-type="sourcefile">src/app/components/transactions-list/transactions-list.component.html</context>
+          <context context-type="linenumber">41</context>
+        </context-group>
+        <note priority="1" from="description">transactions-list.peg-in</note>
+      </trans-unit>
+      <trans-unit id="cb49c3831dcaed1b6ccaf5efe58730cf29a5d15d" datatype="html">
+        <source>nSequence</source>
+        <context-group purpose="location">
+          <context context-type="sourcefile">src/app/components/transactions-list/transactions-list.component.html</context>
+          <context context-type="linenumber">95</context>
+        </context-group>
+        <note priority="1" from="description">transactions-list.nsequence</note>
+      </trans-unit>
+      <trans-unit id="23f4a0693bc0ad8dbdccfc0b04238edfaf846bc5" datatype="html">
+        <source>ScriptSig (ASM)</source>
+        <context-group purpose="location">
+          <context context-type="sourcefile">src/app/components/transactions-list/transactions-list.component.html</context>
           <context context-type="linenumber">74</context>
         </context-group>
-      </trans-unit>
-      <trans-unit id="ngb.carousel.previous" datatype="html">
-        <source>Previous</source>
-        <context-group purpose="location">
-          <context context-type="sourcefile">node_modules/@ng-bootstrap/ng-bootstrap/__ivy_ngcc__/fesm2015/@ng-bootstrap/ng-bootstrap/carousel/carousel.ts</context>
-          <context context-type="linenumber">349</context>
-        </context-group>
-      </trans-unit>
-      <trans-unit id="ngb.carousel.next" datatype="html">
-        <source>Next</source>
-        <context-group purpose="location">
-          <context context-type="sourcefile">node_modules/@ng-bootstrap/ng-bootstrap/__ivy_ngcc__/fesm2015/@ng-bootstrap/ng-bootstrap/carousel/carousel.ts</context>
-          <context context-type="linenumber">349</context>
-        </context-group>
-      </trans-unit>
-      <trans-unit id="ngb.datepicker.previous-month" datatype="html">
-        <source>Previous month</source>
-        <context-group purpose="location">
-          <context context-type="sourcefile">node_modules/@ng-bootstrap/ng-bootstrap/__ivy_ngcc__/fesm2015/@ng-bootstrap/ng-bootstrap/datepicker/datepicker-month.ts</context>
-          <context context-type="linenumber">62,64</context>
-        </context-group>
-        <context-group purpose="location">
-          <context context-type="sourcefile">node_modules/@ng-bootstrap/ng-bootstrap/__ivy_ngcc__/fesm2015/@ng-bootstrap/ng-bootstrap/datepicker/datepicker-navigation.ts</context>
+        <note priority="1" from="description">ScriptSig (ASM)</note>
+        <note priority="1" from="meaning">transactions-list.scriptsig.asm</note>
+      </trans-unit>
+      <trans-unit id="3a5a04628e57fd93cfce206ccbc1432fed0925d3" datatype="html">
+        <source>ScriptSig (HEX)</source>
+        <context-group purpose="location">
+          <context context-type="sourcefile">src/app/components/transactions-list/transactions-list.component.html</context>
+          <context context-type="linenumber">78</context>
+        </context-group>
+        <note priority="1" from="description">ScriptSig (HEX)</note>
+        <note priority="1" from="meaning">transactions-list.scriptsig.hex</note>
+      </trans-unit>
+      <trans-unit id="c64b73564fd858ee5a4f73040893c9d625ca56ad" datatype="html">
+        <source>Witness</source>
+        <context-group purpose="location">
+          <context context-type="sourcefile">src/app/components/transactions-list/transactions-list.component.html</context>
+          <context context-type="linenumber">83</context>
+        </context-group>
+        <note priority="1" from="description">transactions-list.witness</note>
+      </trans-unit>
+      <trans-unit id="a8bc418b73c6bfcefc1b07c84d7f1126ab2a3237" datatype="html">
+        <source>P2SH redeem script</source>
+        <context-group purpose="location">
+          <context context-type="sourcefile">src/app/components/transactions-list/transactions-list.component.html</context>
+          <context context-type="linenumber">87</context>
+        </context-group>
+        <note priority="1" from="description">transactions-list.p2sh-redeem-script</note>
+      </trans-unit>
+      <trans-unit id="e1d63108bdf06fa14ec13f038e23eebd4d391b16" datatype="html">
+        <source>P2WSH witness script</source>
+        <context-group purpose="location">
+          <context context-type="sourcefile">src/app/components/transactions-list/transactions-list.component.html</context>
+          <context context-type="linenumber">91</context>
+        </context-group>
+        <note priority="1" from="description">transactions-list.p2wsh-witness-script</note>
+      </trans-unit>
+      <trans-unit id="26cdad3f9e94369ff12c5c628d8eb5c724e3acb3" datatype="html">
+        <source>Previous output script</source>
+        <context-group purpose="location">
+          <context context-type="sourcefile">src/app/components/transactions-list/transactions-list.component.html</context>
+          <context context-type="linenumber">99</context>
+        </context-group>
+        <note priority="1" from="description">transactions-list.previous-output-script</note>
+      </trans-unit>
+      <trans-unit id="288d096739aa2d9aae2911f072f91b3a29245509" datatype="html">
+        <source>Load all</source>
+        <context-group purpose="location">
+          <context context-type="sourcefile">src/app/components/transactions-list/transactions-list.component.html</context>
+          <context context-type="linenumber">109</context>
+        </context-group>
+        <context-group purpose="location">
+          <context context-type="sourcefile">src/app/components/transactions-list/transactions-list.component.html</context>
+          <context context-type="linenumber">191</context>
+        </context-group>
+        <note priority="1" from="description">transactions-list.load-all</note>
+      </trans-unit>
+      <trans-unit id="9fb28e77d5963f2275397f2f9cee54f32942aeeb" datatype="html">
+        <source>Peg-out to <x id="START_TAG_NG_CONTAINER" ctype="x-ng_container" equiv-text="&lt;ng-container *ngTemplateOutlet=&quot;pegOutLink&quot;&gt;"/><x id="CLOSE_TAG_NG_CONTAINER" ctype="x-ng_container" equiv-text="&lt;/ng-container&gt;"/></source>
+        <context-group purpose="location">
+          <context context-type="sourcefile">src/app/components/transactions-list/transactions-list.component.html</context>
+          <context context-type="linenumber">128</context>
+        </context-group>
+        <note priority="1" from="description">transactions-list.peg-out-to</note>
+      </trans-unit>
+      <trans-unit id="4bdf69370ca8b0cae3a17d7b84b59c49cd57288d" datatype="html">
+        <source>ScriptPubKey (ASM)</source>
+        <context-group purpose="location">
+          <context context-type="sourcefile">src/app/components/transactions-list/transactions-list.component.html</context>
+          <context context-type="linenumber">173</context>
+        </context-group>
+        <note priority="1" from="description">ScriptPubKey (ASM)</note>
+        <note priority="1" from="meaning">transactions-list.scriptpubkey.asm</note>
+      </trans-unit>
+      <trans-unit id="e191b4f47f3ea7532f83fd498f4860db664ab75c" datatype="html">
+        <source>ScriptPubKey (HEX)</source>
+        <context-group purpose="location">
+          <context context-type="sourcefile">src/app/components/transactions-list/transactions-list.component.html</context>
+          <context context-type="linenumber">177</context>
+        </context-group>
+        <note priority="1" from="description">ScriptPubKey (HEX)</note>
+        <note priority="1" from="meaning">transactions-list.scriptpubkey.hex</note>
+      </trans-unit>
+      <trans-unit id="3ac775768c0ab6f813c8bab0fe0e68960fc87c4d" datatype="html">
+        <source>data</source>
+        <context-group purpose="location">
+          <context context-type="sourcefile">src/app/components/transactions-list/transactions-list.component.html</context>
+          <context context-type="linenumber">181</context>
+        </context-group>
+        <note priority="1" from="description">transactions-list.vout.scriptpubkey-type.data</note>
+      </trans-unit>
+      <trans-unit id="83b8b9dd1ed416447cf8438460a37b0ddeb2677c" datatype="html">
+        <source>sat</source>
+        <context-group purpose="location">
+          <context context-type="sourcefile">src/app/components/transactions-list/transactions-list.component.html</context>
+          <context context-type="linenumber">201</context>
+        </context-group>
+        <note priority="1" from="description">sat</note>
+        <note priority="1" from="meaning">shared.sat</note>
+      </trans-unit>
+      <trans-unit id="30751732ff4b8f6ddb2a906e0173072ac29d412a" datatype="html">
+        <source>Confidential</source>
+        <context-group purpose="location">
+          <context context-type="sourcefile">src/app/components/transactions-list/transactions-list.component.html</context>
+          <context context-type="linenumber">217</context>
+        </context-group>
+        <context-group purpose="location">
+          <context context-type="sourcefile">src/app/components/amount/amount.component.html</context>
+          <context context-type="linenumber">6</context>
+        </context-group>
+        <context-group purpose="location">
+          <context context-type="sourcefile">src/app/components/address/address.component.html</context>
+          <context context-type="linenumber">134</context>
+        </context-group>
+        <context-group purpose="location">
+          <context context-type="sourcefile">src/app/components/asset/asset.component.html</context>
+          <context context-type="linenumber">143</context>
+        </context-group>
+        <note priority="1" from="description">shared.confidential</note>
+      </trans-unit>
+      <trans-unit id="block.component.browser-title" datatype="html">
+        <source>Block <x id="BLOCK_HEIGHT" equiv-text="block.height"/>: <x id="BLOCK_ID" equiv-text="block.id"/></source>
+        <context-group purpose="location">
+          <context context-type="sourcefile">src/app/components/block/block.component.ts</context>
+          <context context-type="linenumber">105</context>
+        </context-group>
+      </trans-unit>
+      <trans-unit id="7daa2693df24aec262c6aad735f9bf918575b866" datatype="html">
+        <source>Genesis </source>
+        <context-group purpose="location">
+          <context context-type="sourcefile">src/app/components/block/block.component.html</context>
+          <context context-type="linenumber">4</context>
+        </context-group>
+        <note priority="1" from="description">block.genesis</note>
+      </trans-unit>
+      <trans-unit id="51e0346da0d58dd6ee252cdaae9ca2711b2f540a" datatype="html">
+        <source>Block <x id="START_LINK" ctype="x-a" equiv-text="&lt;a [routerLink]=&quot;[&apos;/block/&apos; | relativeUrl, blockHash]&quot;&gt;"/><x id="INTERPOLATION" equiv-text="{{ blockHeight }}"/><x id="CLOSE_LINK" ctype="x-a" equiv-text="&lt;/a&gt;"/></source>
+        <context-group purpose="location">
+          <context context-type="sourcefile">src/app/components/block/block.component.html</context>
+          <context context-type="linenumber">4</context>
+        </context-group>
+        <context-group purpose="location">
+          <context context-type="sourcefile">src/app/bisq/bisq-block/bisq-block.component.html</context>
+          <context context-type="linenumber">4</context>
+        </context-group>
+        <note priority="1" from="description">block.block</note>
+      </trans-unit>
+      <trans-unit id="960cd598cbd85edb0a254ff3e59574d2c5cb888c" datatype="html">
+        <source>Hash</source>
+        <context-group purpose="location">
+          <context context-type="sourcefile">src/app/components/block/block.component.html</context>
+          <context context-type="linenumber">18</context>
+        </context-group>
+        <context-group purpose="location">
+          <context context-type="sourcefile">src/app/bisq/bisq-block/bisq-block.component.html</context>
+          <context context-type="linenumber">17</context>
+        </context-group>
+        <context-group purpose="location">
+          <context context-type="sourcefile">src/app/bisq/bisq-block/bisq-block.component.html</context>
+          <context context-type="linenumber">80</context>
+        </context-group>
+        <note priority="1" from="description">block.hash</note>
+      </trans-unit>
+      <trans-unit id="07193288a0312875e18f38c3a2486b927a15520a" datatype="html">
+        <source>Timestamp</source>
+        <context-group purpose="location">
+          <context context-type="sourcefile">src/app/components/block/block.component.html</context>
+          <context context-type="linenumber">22</context>
+        </context-group>
+        <context-group purpose="location">
+          <context context-type="sourcefile">src/app/components/latest-blocks/latest-blocks.component.html</context>
+          <context context-type="linenumber">10</context>
+        </context-group>
+        <note priority="1" from="description">block.timestamp</note>
+      </trans-unit>
+      <trans-unit id="7faaaa08f56427999f3be41df1093ce4089bbd75" datatype="html">
+        <source>Size</source>
+        <context-group purpose="location">
+          <context context-type="sourcefile">src/app/components/block/block.component.html</context>
+          <context context-type="linenumber">31</context>
+        </context-group>
+        <context-group purpose="location">
+          <context context-type="sourcefile">src/app/components/latest-blocks/latest-blocks.component.html</context>
+          <context context-type="linenumber">13</context>
+        </context-group>
+        <context-group purpose="location">
+          <context context-type="sourcefile">src/app/components/mempool-block/mempool-block.component.html</context>
+          <context context-type="linenumber">32</context>
+        </context-group>
+        <context-group purpose="location">
+          <context context-type="sourcefile">src/app/dashboard/dashboard.component.html</context>
+          <context context-type="linenumber">81</context>
+        </context-group>
+        <note priority="1" from="description">block.size</note>
+      </trans-unit>
+      <trans-unit id="919f2fd60a898850c24b1584362bbf18a4628bcb" datatype="html">
+        <source>Weight</source>
+        <context-group purpose="location">
+          <context context-type="sourcefile">src/app/components/block/block.component.html</context>
+          <context context-type="linenumber">35</context>
+        </context-group>
+        <note priority="1" from="description">block.weight</note>
+      </trans-unit>
+      <trans-unit id="21f88da2fbe81e4dc893ce1df92bd0fe25bcecee" datatype="html">
+        <source>Miner</source>
+        <context-group purpose="location">
+          <context context-type="sourcefile">src/app/components/block/block.component.html</context>
+          <context context-type="linenumber">74</context>
+        </context-group>
+        <note priority="1" from="description">block.miner</note>
+      </trans-unit>
+      <trans-unit id="0b47a777f024ab4e3cdf0062acb4d86e9ae1f635" datatype="html">
+        <source>Median fee</source>
+        <context-group purpose="location">
+          <context context-type="sourcefile">src/app/components/block/block.component.html</context>
+          <context context-type="linenumber">45</context>
+        </context-group>
+        <context-group purpose="location">
+          <context context-type="sourcefile">src/app/components/mempool-block/mempool-block.component.html</context>
+          <context context-type="linenumber">16</context>
+        </context-group>
+        <note priority="1" from="description">block.median-fee</note>
+      </trans-unit>
+      <trans-unit id="855f852e5642a1279605465df0cbbe78c2622648" datatype="html">
+        <source>Based on average native segwit transaction of 140 vBytes</source>
+        <context-group purpose="location">
+          <context context-type="sourcefile">src/app/components/block/block.component.html</context>
+          <context context-type="linenumber">46</context>
+        </context-group>
+        <context-group purpose="location">
+          <context context-type="sourcefile">src/app/components/mempool-block/mempool-block.component.html</context>
+          <context context-type="linenumber">17</context>
+        </context-group>
+        <context-group purpose="location">
+          <context context-type="sourcefile">src/app/components/fees-box/fees-box.component.html</context>
+          <context context-type="linenumber">6</context>
+        </context-group>
+        <context-group purpose="location">
+          <context context-type="sourcefile">src/app/components/fees-box/fees-box.component.html</context>
+          <context context-type="linenumber">12</context>
+        </context-group>
+        <context-group purpose="location">
+          <context context-type="sourcefile">src/app/components/fees-box/fees-box.component.html</context>
+          <context context-type="linenumber">18</context>
+        </context-group>
+        <note priority="1" from="description">Transaction fee tooltip</note>
+      </trans-unit>
+      <trans-unit id="ae9770436d1823a1ddfa0837c5a98f412a0d42c4" datatype="html">
+        <source>Total fees</source>
+        <context-group purpose="location">
+          <context context-type="sourcefile">src/app/components/block/block.component.html</context>
+          <context context-type="linenumber">50</context>
+        </context-group>
+        <context-group purpose="location">
+          <context context-type="sourcefile">src/app/components/block/block.component.html</context>
+          <context context-type="linenumber">65</context>
+        </context-group>
+        <note priority="1" from="description">Total fees in a block</note>
+        <note priority="1" from="meaning">block.total-fees</note>
+      </trans-unit>
+      <trans-unit id="b784270035273a5744e3c23c0fff31eebca32050" datatype="html">
+        <source>Subsidy + fees:</source>
+        <context-group purpose="location">
+          <context context-type="sourcefile">src/app/components/block/block.component.html</context>
+          <context context-type="linenumber">57</context>
+        </context-group>
+        <context-group purpose="location">
+          <context context-type="sourcefile">src/app/components/block/block.component.html</context>
           <context context-type="linenumber">69</context>
         </context-group>
-      </trans-unit>
-      <trans-unit id="ngb.datepicker.next-month" datatype="html">
-        <source>Next month</source>
-        <context-group purpose="location">
-          <context context-type="sourcefile">node_modules/@ng-bootstrap/ng-bootstrap/__ivy_ngcc__/fesm2015/@ng-bootstrap/ng-bootstrap/datepicker/datepicker-month.ts</context>
-          <context context-type="linenumber">72</context>
-        </context-group>
-        <context-group purpose="location">
-          <context context-type="sourcefile">node_modules/@ng-bootstrap/ng-bootstrap/__ivy_ngcc__/fesm2015/@ng-bootstrap/ng-bootstrap/datepicker/datepicker-month.ts</context>
-          <context context-type="linenumber">72</context>
-        </context-group>
-      </trans-unit>
-      <trans-unit id="ngb.datepicker.select-month" datatype="html">
-        <source>Select month</source>
-        <context-group purpose="location">
-          <context context-type="sourcefile">node_modules/@ng-bootstrap/ng-bootstrap/__ivy_ngcc__/fesm2015/@ng-bootstrap/ng-bootstrap/datepicker/datepicker-navigation-select.ts</context>
-          <context context-type="linenumber">74</context>
-        </context-group>
-        <context-group purpose="location">
-          <context context-type="sourcefile">node_modules/@ng-bootstrap/ng-bootstrap/__ivy_ngcc__/fesm2015/@ng-bootstrap/ng-bootstrap/datepicker/datepicker-navigation-select.ts</context>
-          <context context-type="linenumber">74</context>
-        </context-group>
-      </trans-unit>
-      <trans-unit id="ngb.datepicker.select-year" datatype="html">
-        <source>Select year</source>
-        <context-group purpose="location">
-          <context context-type="sourcefile">node_modules/@ng-bootstrap/ng-bootstrap/__ivy_ngcc__/fesm2015/@ng-bootstrap/ng-bootstrap/datepicker/datepicker-navigation-select.ts</context>
-          <context context-type="linenumber">74</context>
-        </context-group>
-        <context-group purpose="location">
-          <context context-type="sourcefile">node_modules/@ng-bootstrap/ng-bootstrap/__ivy_ngcc__/fesm2015/@ng-bootstrap/ng-bootstrap/datepicker/datepicker-navigation-select.ts</context>
-          <context context-type="linenumber">74</context>
-        </context-group>
-      </trans-unit>
-      <trans-unit id="ngb.pagination.first" datatype="html">
-        <source>««</source>
-        <context-group purpose="location">
-          <context context-type="sourcefile">node_modules/@ng-bootstrap/ng-bootstrap/__ivy_ngcc__/fesm2015/@ng-bootstrap/ng-bootstrap/pagination/pagination.ts</context>
-          <context context-type="linenumber">404</context>
-        </context-group>
-      </trans-unit>
-      <trans-unit id="ngb.pagination.previous" datatype="html">
-        <source>«</source>
-        <context-group purpose="location">
-          <context context-type="sourcefile">node_modules/@ng-bootstrap/ng-bootstrap/__ivy_ngcc__/fesm2015/@ng-bootstrap/ng-bootstrap/pagination/pagination.ts</context>
-          <context context-type="linenumber">404</context>
-        </context-group>
-      </trans-unit>
-      <trans-unit id="ngb.pagination.next" datatype="html">
-        <source>»</source>
-        <context-group purpose="location">
-<<<<<<< HEAD
-          <context context-type="sourcefile">node_modules/@ng-bootstrap/ng-bootstrap/__ivy_ngcc__/fesm2015/@ng-bootstrap/ng-bootstrap/pagination/pagination.ts</context>
-          <context context-type="linenumber">404</context>
-=======
-          <context context-type="sourcefile">src/app/components/transaction/transaction.component.html</context>
-          <context context-type="linenumber">190</context>
->>>>>>> 3a14bd45
-        </context-group>
-      </trans-unit>
-      <trans-unit id="ngb.pagination.last" datatype="html">
-        <source>»»</source>
-        <context-group purpose="location">
-          <context context-type="sourcefile">node_modules/@ng-bootstrap/ng-bootstrap/__ivy_ngcc__/fesm2015/@ng-bootstrap/ng-bootstrap/pagination/pagination.ts</context>
-          <context context-type="linenumber">404</context>
-        </context-group>
-      </trans-unit>
-      <trans-unit id="ngb.pagination.first-aria" datatype="html">
-        <source>First</source>
-        <context-group purpose="location">
-          <context context-type="sourcefile">node_modules/@ng-bootstrap/ng-bootstrap/__ivy_ngcc__/fesm2015/@ng-bootstrap/ng-bootstrap/pagination/pagination.ts</context>
-          <context context-type="linenumber">404</context>
-        </context-group>
-      </trans-unit>
-      <trans-unit id="ngb.pagination.previous-aria" datatype="html">
-        <source>Previous</source>
-        <context-group purpose="location">
-<<<<<<< HEAD
-          <context context-type="sourcefile">node_modules/@ng-bootstrap/ng-bootstrap/__ivy_ngcc__/fesm2015/@ng-bootstrap/ng-bootstrap/pagination/pagination.ts</context>
-          <context context-type="linenumber">404</context>
-=======
-          <context context-type="sourcefile">src/app/components/transaction/transaction.component.html</context>
-          <context context-type="linenumber">192</context>
->>>>>>> 3a14bd45
-        </context-group>
-      </trans-unit>
-      <trans-unit id="ngb.pagination.next-aria" datatype="html">
-        <source>Next</source>
-        <context-group purpose="location">
-<<<<<<< HEAD
-          <context context-type="sourcefile">node_modules/@ng-bootstrap/ng-bootstrap/__ivy_ngcc__/fesm2015/@ng-bootstrap/ng-bootstrap/pagination/pagination.ts</context>
-          <context context-type="linenumber">404</context>
-=======
-          <context context-type="sourcefile">src/app/components/transaction/transaction.component.html</context>
-          <context context-type="linenumber">198</context>
->>>>>>> 3a14bd45
-        </context-group>
-      </trans-unit>
-      <trans-unit id="ngb.pagination.last-aria" datatype="html">
-        <source>Last</source>
-        <context-group purpose="location">
-<<<<<<< HEAD
-          <context context-type="sourcefile">node_modules/@ng-bootstrap/ng-bootstrap/__ivy_ngcc__/fesm2015/@ng-bootstrap/ng-bootstrap/pagination/pagination.ts</context>
-          <context context-type="linenumber">404</context>
-=======
-          <context context-type="sourcefile">src/app/components/transaction/transaction.component.html</context>
-          <context context-type="linenumber">274</context>
->>>>>>> 3a14bd45
-        </context-group>
-      </trans-unit>
-      <trans-unit id="ngb.progressbar.value" datatype="html">
-        <source><x id="INTERPOLATION"/></source>
-        <context-group purpose="location">
-          <context context-type="sourcefile">node_modules/@ng-bootstrap/ng-bootstrap/__ivy_ngcc__/fesm2015/@ng-bootstrap/ng-bootstrap/progressbar/progressbar.ts</context>
-          <context context-type="linenumber">101</context>
-        </context-group>
-      </trans-unit>
-      <trans-unit id="ngb.timepicker.HH" datatype="html">
-        <source>HH</source>
-        <context-group purpose="location">
-          <context context-type="sourcefile">node_modules/@ng-bootstrap/ng-bootstrap/__ivy_ngcc__/fesm2015/@ng-bootstrap/ng-bootstrap/timepicker/timepicker.ts</context>
-          <context context-type="linenumber">296</context>
-        </context-group>
-      </trans-unit>
-      <trans-unit id="ngb.timepicker.hours" datatype="html">
-        <source>Hours</source>
-        <context-group purpose="location">
-<<<<<<< HEAD
-          <context context-type="sourcefile">node_modules/@ng-bootstrap/ng-bootstrap/__ivy_ngcc__/fesm2015/@ng-bootstrap/ng-bootstrap/timepicker/timepicker.ts</context>
-          <context context-type="linenumber">296</context>
-=======
-          <context context-type="sourcefile">src/app/components/transaction/transaction.component.html</context>
-          <context context-type="linenumber">203</context>
->>>>>>> 3a14bd45
-        </context-group>
-      </trans-unit>
-      <trans-unit id="ngb.timepicker.MM" datatype="html">
-        <source>MM</source>
-        <context-group purpose="location">
-<<<<<<< HEAD
-          <context context-type="sourcefile">node_modules/@ng-bootstrap/ng-bootstrap/__ivy_ngcc__/fesm2015/@ng-bootstrap/ng-bootstrap/timepicker/timepicker.ts</context>
-          <context context-type="linenumber">296</context>
-=======
-          <context context-type="sourcefile">src/app/components/transaction/transaction.component.html</context>
+        <note priority="1" from="description">Total subsidy and fees in a block</note>
+        <note priority="1" from="meaning">block.subsidy-and-fees</note>
+      </trans-unit>
+      <trans-unit id="27387c2af5dcaf343a548feba821515f5dc00faa" datatype="html">
+        <source><x id="INTERPOLATION" equiv-text="{{ i }}"/> transaction</source>
+        <context-group purpose="location">
+          <context context-type="sourcefile">src/app/components/block/block.component.html</context>
+          <context context-type="linenumber">87</context>
+        </context-group>
+        <context-group purpose="location">
+          <context context-type="sourcefile">src/app/components/mempool-blocks/mempool-blocks.component.html</context>
+          <context context-type="linenumber">16</context>
+        </context-group>
+        <context-group purpose="location">
+          <context context-type="sourcefile">src/app/components/blockchain-blocks/blockchain-blocks.component.html</context>
+          <context context-type="linenumber">18</context>
+        </context-group>
+        <context-group purpose="location">
+          <context context-type="sourcefile">src/app/bisq/bisq-address/bisq-address.component.html</context>
+          <context context-type="linenumber">48</context>
+        </context-group>
+        <context-group purpose="location">
+          <context context-type="sourcefile">src/app/bisq/bisq-block/bisq-block.component.html</context>
+          <context context-type="linenumber">49</context>
+        </context-group>
+        <note priority="1" from="description">shared.transaction-count.singular</note>
+      </trans-unit>
+      <trans-unit id="14779b0ce4cbc4d975a35a8fe074426228a324f3" datatype="html">
+        <source><x id="INTERPOLATION" equiv-text="{{ i }}"/> transactions</source>
+        <context-group purpose="location">
+          <context context-type="sourcefile">src/app/components/block/block.component.html</context>
+          <context context-type="linenumber">88</context>
+        </context-group>
+        <context-group purpose="location">
+          <context context-type="sourcefile">src/app/components/mempool-blocks/mempool-blocks.component.html</context>
+          <context context-type="linenumber">17</context>
+        </context-group>
+        <context-group purpose="location">
+          <context context-type="sourcefile">src/app/components/blockchain-blocks/blockchain-blocks.component.html</context>
+          <context context-type="linenumber">19</context>
+        </context-group>
+        <context-group purpose="location">
+          <context context-type="sourcefile">src/app/bisq/bisq-address/bisq-address.component.html</context>
+          <context context-type="linenumber">49</context>
+        </context-group>
+        <context-group purpose="location">
+          <context context-type="sourcefile">src/app/bisq/bisq-block/bisq-block.component.html</context>
+          <context context-type="linenumber">50</context>
+        </context-group>
+        <note priority="1" from="description">shared.transaction-count.plural</note>
+      </trans-unit>
+      <trans-unit id="56ad2f3895f350abdd3cee2d95498deb8819afac" datatype="html">
+        <source>Error loading block data.</source>
+        <context-group purpose="location">
+          <context context-type="sourcefile">src/app/components/block/block.component.html</context>
+          <context context-type="linenumber">176</context>
+        </context-group>
+        <note priority="1" from="description">block.error.loading-block-data</note>
+      </trans-unit>
+      <trans-unit id="address.component.browser-title" datatype="html">
+        <source>Address: <x id="INTERPOLATION" equiv-text="this.addressString"/></source>
+        <context-group purpose="location">
+          <context context-type="sourcefile">src/app/components/address/address.component.ts</context>
+          <context context-type="linenumber">71</context>
+        </context-group>
+      </trans-unit>
+      <trans-unit id="729754dd19eb9ce0670b0aeb5a6ae60574c2c563" datatype="html">
+        <source>Address</source>
+        <context-group purpose="location">
+          <context context-type="sourcefile">src/app/components/address/address.component.html</context>
+          <context context-type="linenumber">2</context>
+        </context-group>
+        <context-group purpose="location">
+          <context context-type="sourcefile">src/app/bisq/bisq-address/bisq-address.component.html</context>
+          <context context-type="linenumber">2</context>
+        </context-group>
+        <note priority="1" from="description">shared.address</note>
+      </trans-unit>
+      <trans-unit id="7e69426bd97a606d8ae6026762858e6e7c86a1fd" datatype="html">
+        <source>Balance</source>
+        <context-group purpose="location">
+          <context context-type="sourcefile">src/app/components/address/address.component.html</context>
+          <context context-type="linenumber">30</context>
+        </context-group>
+        <context-group purpose="location">
+          <context context-type="sourcefile">src/app/bisq/bisq-address/bisq-address.component.html</context>
+          <context context-type="linenumber">28</context>
+        </context-group>
+        <note priority="1" from="description">address.balance</note>
+      </trans-unit>
+      <trans-unit id="a9b87c3aa4731edee661c8287ef3aab71799c0b8" datatype="html">
+        <source>Total received</source>
+        <context-group purpose="location">
+          <context context-type="sourcefile">src/app/components/address/address.component.html</context>
+          <context context-type="linenumber">21</context>
+        </context-group>
+        <context-group purpose="location">
+          <context context-type="sourcefile">src/app/bisq/bisq-address/bisq-address.component.html</context>
+          <context context-type="linenumber">20</context>
+        </context-group>
+        <note priority="1" from="description">address.total-received</note>
+      </trans-unit>
+      <trans-unit id="f149942f271231be52f55589398967093382d96d" datatype="html">
+        <source>Total sent</source>
+        <context-group purpose="location">
+          <context context-type="sourcefile">src/app/components/address/address.component.html</context>
+          <context context-type="linenumber">25</context>
+        </context-group>
+        <context-group purpose="location">
+          <context context-type="sourcefile">src/app/bisq/bisq-address/bisq-address.component.html</context>
+          <context context-type="linenumber">24</context>
+        </context-group>
+        <context-group purpose="location">
+          <context context-type="sourcefile">src/app/bisq/bisq-blocks/bisq-blocks.component.html</context>
+          <context context-type="linenumber">14</context>
+        </context-group>
+        <note priority="1" from="description">address.total-sent</note>
+      </trans-unit>
+      <trans-unit id="714e34125b3343df73f19ec800b43be95217d5d4" datatype="html">
+        <source><x id="INTERPOLATION" equiv-text="{{ (transactions?.length | number) || &apos;?&apos; }}"/> of <x id="INTERPOLATION_1" equiv-text="{{ txCount | number }}"/> transaction</source>
+        <context-group purpose="location">
+          <context context-type="sourcefile">src/app/components/address/address.component.html</context>
+          <context context-type="linenumber">50</context>
+        </context-group>
+        <note priority="1" from="description">X of X Address Transaction</note>
+      </trans-unit>
+      <trans-unit id="0f6ada0cfb60aefd8f77f8a22349850ce186d666" datatype="html">
+        <source><x id="INTERPOLATION" equiv-text="{{ (transactions?.length | number) || &apos;?&apos; }}"/> of <x id="INTERPOLATION_1" equiv-text="{{ txCount | number }}"/> transactions</source>
+        <context-group purpose="location">
+          <context context-type="sourcefile">src/app/components/address/address.component.html</context>
+          <context context-type="linenumber">51</context>
+        </context-group>
+        <note priority="1" from="description">X of X Address Transactions (Plural)</note>
+      </trans-unit>
+      <trans-unit id="f094f67fbe759cdbeb2ea14455634bbe5cc6375d" datatype="html">
+        <source>Error loading address data.</source>
+        <context-group purpose="location">
+          <context context-type="sourcefile">src/app/components/address/address.component.html</context>
+          <context context-type="linenumber">115</context>
+        </context-group>
+        <note priority="1" from="description">address.error.loading-address-data</note>
+      </trans-unit>
+      <trans-unit id="78fe1342aab9e91cb7cbd1becbaacf3b719546b3" datatype="html">
+        <source>TXID, block height, hash or address</source>
+        <context-group purpose="location">
+          <context context-type="sourcefile">src/app/components/search-form/search-form.component.html</context>
+          <context context-type="linenumber">4</context>
+        </context-group>
+        <note priority="1" from="description">search-form.searchbar-placeholder</note>
+      </trans-unit>
+      <trans-unit id="7e892ba15f2c6c17e83510e273b3e10fc32ea016" datatype="html">
+        <source>Search</source>
+        <context-group purpose="location">
+          <context context-type="sourcefile">src/app/components/search-form/search-form.component.html</context>
+          <context context-type="linenumber">7</context>
+        </context-group>
+        <note priority="1" from="description">search-form.search-title</note>
+      </trans-unit>
+      <trans-unit id="f4cba7faeb126346f09cc6af30124f9a343f7a28" datatype="html">
+        <source>Blocks</source>
+        <context-group purpose="location">
+          <context context-type="sourcefile">src/app/components/latest-blocks/latest-blocks.component.ts</context>
+          <context context-type="linenumber">39</context>
+        </context-group>
+        <context-group purpose="location">
+          <context context-type="sourcefile">src/app/components/api-docs/api-docs.component.html</context>
+          <context context-type="linenumber">79</context>
+        </context-group>
+      </trans-unit>
+      <trans-unit id="8a7b4bd44c0ac71b2e72de0398b303257f7d2f54" datatype="html">
+        <source>Blocks</source>
+        <context-group purpose="location">
+          <context context-type="sourcefile">src/app/components/latest-blocks/latest-blocks.component.html</context>
+          <context context-type="linenumber">2</context>
+        </context-group>
+        <context-group purpose="location">
+          <context context-type="sourcefile">src/app/components/master-page/master-page.component.html</context>
+          <context context-type="linenumber">35</context>
+        </context-group>
+        <context-group purpose="location">
+          <context context-type="sourcefile">src/app/components/master-page/master-page.component.html</context>
+          <context context-type="linenumber">46</context>
+        </context-group>
+        <context-group purpose="location">
+          <context context-type="sourcefile">src/app/bisq/bisq-blocks/bisq-blocks.component.ts</context>
+          <context context-type="linenumber">35</context>
+        </context-group>
+        <context-group purpose="location">
+          <context context-type="sourcefile">src/app/bisq/bisq-blocks/bisq-blocks.component.html</context>
+          <context context-type="linenumber">2</context>
+        </context-group>
+        <note priority="1" from="description">latest-blocks.blocks</note>
+      </trans-unit>
+      <trans-unit id="179eb5c4a21ad324f75f723218a621d120e39d30" datatype="html">
+        <source>Height</source>
+        <context-group purpose="location">
+          <context context-type="sourcefile">src/app/components/latest-blocks/latest-blocks.component.html</context>
+          <context context-type="linenumber">9</context>
+        </context-group>
+        <context-group purpose="location">
+          <context context-type="sourcefile">src/app/dashboard/dashboard.component.html</context>
+          <context context-type="linenumber">78</context>
+        </context-group>
+        <context-group purpose="location">
+          <context context-type="sourcefile">src/app/bisq/bisq-blocks/bisq-blocks.component.html</context>
+          <context context-type="linenumber">12</context>
+        </context-group>
+        <context-group purpose="location">
+          <context context-type="sourcefile">src/app/bisq/bisq-transactions/bisq-transactions.component.html</context>
+          <context context-type="linenumber">22</context>
+        </context-group>
+        <note priority="1" from="description">latest-blocks.height</note>
+      </trans-unit>
+      <trans-unit id="65d447765db0bf3390e9b3ecce142bf34bb602a3" datatype="html">
+        <source>Mined</source>
+        <context-group purpose="location">
+          <context context-type="sourcefile">src/app/components/latest-blocks/latest-blocks.component.html</context>
+          <context context-type="linenumber">11</context>
+        </context-group>
+        <context-group purpose="location">
+          <context context-type="sourcefile">src/app/dashboard/dashboard.component.html</context>
+          <context context-type="linenumber">79</context>
+        </context-group>
+        <note priority="1" from="description">latest-blocks.mined</note>
+      </trans-unit>
+      <trans-unit id="add4cd82e3e38a3110fe67b3c7df56e9602644ee" datatype="html">
+        <source>Transactions</source>
+        <context-group purpose="location">
+          <context context-type="sourcefile">src/app/components/latest-blocks/latest-blocks.component.html</context>
+          <context context-type="linenumber">12</context>
+        </context-group>
+        <context-group purpose="location">
+          <context context-type="sourcefile">src/app/components/master-page/master-page.component.html</context>
+          <context context-type="linenumber">32</context>
+        </context-group>
+        <context-group purpose="location">
+          <context context-type="sourcefile">src/app/components/mempool-block/mempool-block.component.html</context>
+          <context context-type="linenumber">28</context>
+        </context-group>
+        <context-group purpose="location">
+          <context context-type="sourcefile">src/app/bisq/bisq-blocks/bisq-blocks.component.html</context>
+          <context context-type="linenumber">15</context>
+        </context-group>
+        <context-group purpose="location">
+          <context context-type="sourcefile">src/app/bisq/bisq-transactions/bisq-transactions.component.ts</context>
+          <context context-type="linenumber">77</context>
+        </context-group>
+        <context-group purpose="location">
+          <context context-type="sourcefile">src/app/bisq/bisq-transactions/bisq-transactions.component.html</context>
+          <context context-type="linenumber">2</context>
+        </context-group>
+        <note priority="1" from="description">latest-blocks.transactions</note>
+      </trans-unit>
+      <trans-unit id="9f10a0577222a7d6c35a889453fa3a794750d9c4" datatype="html">
+        <source>multisig <x id="INTERPOLATION" equiv-text="{{ multisigM }}"/> of <x id="INTERPOLATION_1" equiv-text="{{ multisigN }}"/></source>
+        <context-group purpose="location">
+          <context context-type="sourcefile">src/app/components/address-labels/address-labels.component.html</context>
+          <context context-type="linenumber">5</context>
+        </context-group>
+        <note priority="1" from="description">address-labels.multisig</note>
+      </trans-unit>
+      <trans-unit id="31c09dcc0ab351767631539b208d5f7de4005473" datatype="html">
+        <source>Lightning <x id="INTERPOLATION" equiv-text="{{ lightning }}"/></source>
+        <context-group purpose="location">
+          <context context-type="sourcefile">src/app/components/address-labels/address-labels.component.html</context>
+          <context context-type="linenumber">11</context>
+        </context-group>
+        <note priority="1" from="description">address-labels.upper-layer-peg-out</note>
+      </trans-unit>
+      <trans-unit id="696ade981a05c12e10df38ba6218c76e318813b3" datatype="html">
+        <source>Liquid <x id="INTERPOLATION" equiv-text="{{ liquid }}"/></source>
+        <context-group purpose="location">
+          <context context-type="sourcefile">src/app/components/address-labels/address-labels.component.html</context>
+          <context context-type="linenumber">17</context>
+        </context-group>
+        <note priority="1" from="description">address-labels.upper-layer-peg-out</note>
+      </trans-unit>
+      <trans-unit id="e351b40b3869a5c7d19c3d4918cb1ac7aaab95c4" datatype="html">
+        <source>API</source>
+        <context-group purpose="location">
+          <context context-type="sourcefile">src/app/components/master-page/master-page.component.html</context>
+          <context context-type="linenumber">59</context>
+        </context-group>
+        <context-group purpose="location">
+          <context context-type="sourcefile">src/app/components/api-docs/api-docs.component.ts</context>
+          <context context-type="linenumber">24</context>
+        </context-group>
+        <note priority="1" from="description">master-page.api</note>
+      </trans-unit>
+      <trans-unit id="004b222ff9ef9dd4771b777950ca1d0e4cd4348a" datatype="html">
+        <source>About</source>
+        <context-group purpose="location">
+          <context context-type="sourcefile">src/app/components/master-page/master-page.component.html</context>
+          <context context-type="linenumber">62</context>
+        </context-group>
+        <context-group purpose="location">
+          <context context-type="sourcefile">src/app/components/about/about.component.ts</context>
+          <context context-type="linenumber">44</context>
+        </context-group>
+        <note priority="1" from="description">master-page.about</note>
+      </trans-unit>
+      <trans-unit id="2b34680062c4aed90c4d846eab42d6e99501b783" datatype="html">
+        <source>Offline</source>
+        <context-group purpose="location">
+          <context context-type="sourcefile">src/app/components/master-page/master-page.component.html</context>
+          <context context-type="linenumber">8</context>
+        </context-group>
+        <note priority="1" from="description">master-page.offline</note>
+      </trans-unit>
+      <trans-unit id="c5d46228bea3555d65c705bad40be80f8798a113" datatype="html">
+        <source>Reconnecting...</source>
+        <context-group purpose="location">
+          <context context-type="sourcefile">src/app/components/master-page/master-page.component.html</context>
+          <context context-type="linenumber">9</context>
+        </context-group>
+        <note priority="1" from="description">master-page.reconnecting</note>
+      </trans-unit>
+      <trans-unit id="9daedf013e87630c4e0a9123dc62e5bbf15a59ad" datatype="html">
+        <source>Layer 2 Networks</source>
+        <context-group purpose="location">
+          <context context-type="sourcefile">src/app/components/master-page/master-page.component.html</context>
+          <context context-type="linenumber">22</context>
+        </context-group>
+        <note priority="1" from="description">master-page.layer2-networks-header</note>
+      </trans-unit>
+      <trans-unit id="299f97b8ee9c62d45f2cc01961aa1e5101d6d05a" datatype="html">
+        <source>Stats</source>
+        <context-group purpose="location">
+          <context context-type="sourcefile">src/app/components/master-page/master-page.component.html</context>
+          <context context-type="linenumber">38</context>
+        </context-group>
+        <note priority="1" from="description">master-page.stats</note>
+      </trans-unit>
+      <trans-unit id="f65253954b66e929a8b4d5ecaf61f9129f8cec64" datatype="html">
+        <source>Dashboard</source>
+        <context-group purpose="location">
+          <context context-type="sourcefile">src/app/components/master-page/master-page.component.html</context>
+          <context context-type="linenumber">43</context>
+        </context-group>
+        <note priority="1" from="description">master-page.dashboard</note>
+      </trans-unit>
+      <trans-unit id="5d4f792f048fcaa6df5948575d7cb325c9393383" datatype="html">
+        <source>Graphs</source>
+        <context-group purpose="location">
+          <context context-type="sourcefile">src/app/components/master-page/master-page.component.html</context>
+          <context context-type="linenumber">49</context>
+        </context-group>
+        <context-group purpose="location">
+          <context context-type="sourcefile">src/app/components/statistics/statistics.component.ts</context>
+          <context context-type="linenumber">52</context>
+        </context-group>
+        <note priority="1" from="description">master-page.graphs</note>
+      </trans-unit>
+      <trans-unit id="46ce8155c9ab953edeec97e8950b5a21e67d7c4e" datatype="html">
+        <source>TV view</source>
+        <context-group purpose="location">
+          <context context-type="sourcefile">src/app/components/master-page/master-page.component.html</context>
+          <context context-type="linenumber">52</context>
+        </context-group>
+        <context-group purpose="location">
+          <context context-type="sourcefile">src/app/components/television/television.component.ts</context>
+          <context context-type="linenumber">27</context>
+        </context-group>
+        <note priority="1" from="description">master-page.tvview</note>
+      </trans-unit>
+      <trans-unit id="ee8f8008bae6ce3a49840c4e1d39b4af23d4c263" datatype="html">
+        <source>Assets</source>
+        <context-group purpose="location">
+          <context context-type="sourcefile">src/app/components/master-page/master-page.component.html</context>
+          <context context-type="linenumber">56</context>
+        </context-group>
+        <context-group purpose="location">
+          <context context-type="sourcefile">src/app/assets/assets.component.ts</context>
+          <context context-type="linenumber">40</context>
+        </context-group>
+        <note priority="1" from="description">master-page.assets</note>
+      </trans-unit>
+      <trans-unit id="4b137ec8bf73a47063740b75c0c40d5fd3c48015" datatype="html">
+        <source>The Mempool Open Source Project</source>
+        <context-group purpose="location">
+          <context context-type="sourcefile">src/app/components/about/about.component.html</context>
+          <context context-type="linenumber">13</context>
+        </context-group>
+        <note priority="1" from="description">about.about-the-project</note>
+      </trans-unit>
+      <trans-unit id="35183d36272d152e9b838a42bafbe6526a55f7ee" datatype="html">
+        <source>An explorer and API developed and operated for the Bitcoin community, focusing on the emerging transaction fee market to help our transition into a multi-layer ecosystem, without ads, altcoins, or third-party trackers.</source>
+        <context-group purpose="location">
+          <context context-type="sourcefile">src/app/components/about/about.component.html</context>
+          <context context-type="linenumber">16</context>
+        </context-group>
+      </trans-unit>
+      <trans-unit id="a24b1c6a9c4334ba204e4cec2dd9f32ea33d043f" datatype="html">
+        <source>Enterprise Sponsors 🚀</source>
+        <context-group purpose="location">
+          <context context-type="sourcefile">src/app/components/about/about.component.html</context>
+          <context context-type="linenumber">47</context>
+        </context-group>
+        <note priority="1" from="description">about.sponsors.enterprise.withRocket</note>
+      </trans-unit>
+      <trans-unit id="a46e9bc519dc1c320d48635e924d444364845ca8" datatype="html">
+        <source>Community Sponsors ❤️</source>
+        <context-group purpose="location">
+          <context context-type="sourcefile">src/app/components/about/about.component.html</context>
+          <context context-type="linenumber">73</context>
+        </context-group>
+        <note priority="1" from="description">about.sponsors.withHeart</note>
+      </trans-unit>
+      <trans-unit id="8d0b91c3b649c0237734a2c27585ed0409451523" datatype="html">
+        <source>Become a sponsor ❤️</source>
+        <context-group purpose="location">
+          <context context-type="sourcefile">src/app/components/about/about.component.html</context>
+          <context context-type="linenumber">89</context>
+        </context-group>
+        <note priority="1" from="description">about.become-a-sponsor</note>
+      </trans-unit>
+      <trans-unit id="8a24d1f821c3fde832ff742b6aaba455accadc74" datatype="html">
+        <source>Request invoice</source>
+        <context-group purpose="location">
+          <context context-type="sourcefile">src/app/components/about/about.component.html</context>
+          <context context-type="linenumber">111</context>
+        </context-group>
+        <note priority="1" from="description">about.sponsor.request-invoice</note>
+      </trans-unit>
+      <trans-unit id="1405c5f1a9834338ff13442c550927ab7144fdc8" datatype="html">
+        <source>Community Integrations</source>
+        <context-group purpose="location">
+          <context context-type="sourcefile">src/app/components/about/about.component.html</context>
           <context context-type="linenumber">207</context>
->>>>>>> 3a14bd45
-        </context-group>
-      </trans-unit>
-      <trans-unit id="ngb.timepicker.minutes" datatype="html">
-        <source>Minutes</source>
-        <context-group purpose="location">
-          <context context-type="sourcefile">node_modules/@ng-bootstrap/ng-bootstrap/__ivy_ngcc__/fesm2015/@ng-bootstrap/ng-bootstrap/timepicker/timepicker.ts</context>
-          <context context-type="linenumber">296</context>
-        </context-group>
-      </trans-unit>
-      <trans-unit id="ngb.timepicker.increment-hours" datatype="html">
-        <source>Increment hours</source>
-        <context-group purpose="location">
-<<<<<<< HEAD
-          <context context-type="sourcefile">node_modules/@ng-bootstrap/ng-bootstrap/__ivy_ngcc__/fesm2015/@ng-bootstrap/ng-bootstrap/timepicker/timepicker.ts</context>
-          <context context-type="linenumber">296</context>
-=======
-          <context context-type="sourcefile">src/app/components/transaction/transaction.component.html</context>
-          <context context-type="linenumber">211</context>
->>>>>>> 3a14bd45
-        </context-group>
-      </trans-unit>
-      <trans-unit id="ngb.timepicker.decrement-hours" datatype="html">
-        <source>Decrement hours</source>
-        <context-group purpose="location">
-          <context context-type="sourcefile">node_modules/@ng-bootstrap/ng-bootstrap/__ivy_ngcc__/fesm2015/@ng-bootstrap/ng-bootstrap/timepicker/timepicker.ts</context>
-          <context context-type="linenumber">296</context>
-        </context-group>
-      </trans-unit>
-      <trans-unit id="ngb.timepicker.increment-minutes" datatype="html">
-        <source>Increment minutes</source>
-        <context-group purpose="location">
-          <context context-type="sourcefile">node_modules/@ng-bootstrap/ng-bootstrap/__ivy_ngcc__/fesm2015/@ng-bootstrap/ng-bootstrap/timepicker/timepicker.ts</context>
-          <context context-type="linenumber">296</context>
-        </context-group>
-      </trans-unit>
-      <trans-unit id="ngb.timepicker.decrement-minutes" datatype="html">
-        <source>Decrement minutes</source>
-        <context-group purpose="location">
-          <context context-type="sourcefile">node_modules/@ng-bootstrap/ng-bootstrap/__ivy_ngcc__/fesm2015/@ng-bootstrap/ng-bootstrap/timepicker/timepicker.ts</context>
-          <context context-type="linenumber">296</context>
-        </context-group>
-      </trans-unit>
-      <trans-unit id="ngb.timepicker.SS" datatype="html">
-        <source>SS</source>
-        <context-group purpose="location">
-          <context context-type="sourcefile">node_modules/@ng-bootstrap/ng-bootstrap/__ivy_ngcc__/fesm2015/@ng-bootstrap/ng-bootstrap/timepicker/timepicker.ts</context>
-          <context context-type="linenumber">296</context>
-        </context-group>
-      </trans-unit>
-      <trans-unit id="ngb.timepicker.seconds" datatype="html">
-        <source>Seconds</source>
-        <context-group purpose="location">
-          <context context-type="sourcefile">node_modules/@ng-bootstrap/ng-bootstrap/__ivy_ngcc__/fesm2015/@ng-bootstrap/ng-bootstrap/timepicker/timepicker.ts</context>
-          <context context-type="linenumber">296</context>
-        </context-group>
-      </trans-unit>
-      <trans-unit id="ngb.timepicker.increment-seconds" datatype="html">
-        <source>Increment seconds</source>
-        <context-group purpose="location">
-          <context context-type="sourcefile">node_modules/@ng-bootstrap/ng-bootstrap/__ivy_ngcc__/fesm2015/@ng-bootstrap/ng-bootstrap/timepicker/timepicker.ts</context>
-          <context context-type="linenumber">296</context>
-        </context-group>
-      </trans-unit>
-      <trans-unit id="ngb.timepicker.decrement-seconds" datatype="html">
-        <source>Decrement seconds</source>
-        <context-group purpose="location">
-          <context context-type="sourcefile">node_modules/@ng-bootstrap/ng-bootstrap/__ivy_ngcc__/fesm2015/@ng-bootstrap/ng-bootstrap/timepicker/timepicker.ts</context>
-          <context context-type="linenumber">296</context>
-        </context-group>
-      </trans-unit>
-      <trans-unit id="ngb.timepicker.PM" datatype="html">
-        <source><x id="INTERPOLATION"/></source>
-        <context-group purpose="location">
-          <context context-type="sourcefile">node_modules/@ng-bootstrap/ng-bootstrap/__ivy_ngcc__/fesm2015/@ng-bootstrap/ng-bootstrap/timepicker/timepicker.ts</context>
-          <context context-type="linenumber">296</context>
-        </context-group>
-      </trans-unit>
-      <trans-unit id="ngb.timepicker.AM" datatype="html">
-        <source><x id="INTERPOLATION"/></source>
-        <context-group purpose="location">
-          <context context-type="sourcefile">node_modules/@ng-bootstrap/ng-bootstrap/__ivy_ngcc__/fesm2015/@ng-bootstrap/ng-bootstrap/timepicker/timepicker.ts</context>
-          <context context-type="linenumber">296</context>
-        </context-group>
-      </trans-unit>
-      <trans-unit id="ngb.toast.close-aria" datatype="html">
-        <source>Close</source>
-        <context-group purpose="location">
-          <context context-type="sourcefile">node_modules/@ng-bootstrap/ng-bootstrap/__ivy_ngcc__/fesm2015/@ng-bootstrap/ng-bootstrap/toast/toast.ts</context>
-          <context context-type="linenumber">137</context>
-        </context-group>
+        </context-group>
+        <note priority="1" from="description">about.integrations</note>
+      </trans-unit>
+      <trans-unit id="020cce975a5d7e0cc0f4578903358459d693e4bb" datatype="html">
+        <source>Community Alliances</source>
+        <context-group purpose="location">
+          <context context-type="sourcefile">src/app/components/about/about.component.html</context>
+          <context context-type="linenumber">317</context>
+        </context-group>
+        <note priority="1" from="description">about.alliances</note>
+      </trans-unit>
+      <trans-unit id="2dd9b8a8997a6b57413ca3cd32dd38cef9fa39c2" datatype="html">
+        <source>Project Contributors</source>
+        <context-group purpose="location">
+          <context context-type="sourcefile">src/app/components/about/about.component.html</context>
+          <context context-type="linenumber">334</context>
+        </context-group>
+        <note priority="1" from="description">about.contributors</note>
+      </trans-unit>
+      <trans-unit id="d177262e3a43b2a7221183812daf0ada97659436" datatype="html">
+        <source>Project Maintainers</source>
+        <context-group purpose="location">
+          <context context-type="sourcefile">src/app/components/about/about.component.html</context>
+          <context context-type="linenumber">353</context>
+        </context-group>
+        <note priority="1" from="description">about.maintainers</note>
+      </trans-unit>
+      <trans-unit id="94731fb77c18c6d537337dddc3699f67a0587985" datatype="html">
+        <source>Terms of Service</source>
+        <context-group purpose="location">
+          <context context-type="sourcefile">src/app/components/about/about.component.html</context>
+          <context context-type="linenumber">399</context>
+        </context-group>
+        <context-group purpose="location">
+          <context context-type="sourcefile">src/app/dashboard/dashboard.component.html</context>
+          <context context-type="linenumber">143</context>
+        </context-group>
+        <context-group purpose="location">
+          <context context-type="sourcefile">src/app/components/api-docs/api-docs.component.html</context>
+          <context context-type="linenumber">288</context>
+        </context-group>
+        <note priority="1" from="description">Terms of Service</note>
+        <note priority="1" from="meaning">shared.terms-of-service</note>
+      </trans-unit>
+      <trans-unit id="90a59434bf67130fb2531e0610f10d28af0fcc87" datatype="html">
+        <source>Navigate to <x id="START_LINK" ctype="x-a" equiv-text="&lt;a href=&quot;https://mempool.space/about&quot; target=&quot;_blank&quot;&gt;"/>https://mempool.space/about<x id="CLOSE_LINK" ctype="x-a" equiv-text="&lt;/a&gt; "/> to sponsor</source>
+        <context-group purpose="location">
+          <context context-type="sourcefile">src/app/components/about/about.component.html</context>
+          <context context-type="linenumber">91</context>
+        </context-group>
+        <note priority="1" from="description">about.navigate-to-sponsor</note>
+      </trans-unit>
+      <trans-unit id="39120551bb7b48cc1a7b94a6cb58aef166eee801" datatype="html">
+        <source>Amount required</source>
+        <context-group purpose="location">
+          <context context-type="sourcefile">src/app/components/about/about.component.html</context>
+          <context context-type="linenumber">108</context>
+        </context-group>
+        <note priority="1" from="description">about.sponsor.amount-required</note>
+      </trans-unit>
+      <trans-unit id="c525ee366d56496a39853d54f8f08fcaed0eaf40" datatype="html">
+        <source>Minimum amount is 0.001 BTC</source>
+        <context-group purpose="location">
+          <context context-type="sourcefile">src/app/components/about/about.component.html</context>
+          <context context-type="linenumber">109</context>
+        </context-group>
+        <note priority="1" from="description">about.sponsor.minimum-amount</note>
+      </trans-unit>
+      <trans-unit id="9b8d8dedba1ce2bf7b44f324993f8df5d7a75410" datatype="html">
+        <source>If you donate 0.01 BTC or more, your profile photo will be added to the list of sponsors above :)</source>
+        <context-group purpose="location">
+          <context context-type="sourcefile">src/app/components/about/about.component.html</context>
+          <context context-type="linenumber">118</context>
+        </context-group>
+        <note priority="1" from="description">about.sponsor.description</note>
+      </trans-unit>
+      <trans-unit id="64a98449e66031949cbf82767dd17c30d4e6da7f" datatype="html">
+        <source>Waiting for transaction... </source>
+        <context-group purpose="location">
+          <context context-type="sourcefile">src/app/components/about/about.component.html</context>
+          <context context-type="linenumber">196</context>
+        </context-group>
+        <note priority="1" from="description">about.sponsor.waiting-for-transaction</note>
+      </trans-unit>
+      <trans-unit id="023f8e4927b3e3baa217a2577c78c5194b885a21" datatype="html">
+        <source>Donation confirmed!</source>
+        <context-group purpose="location">
+          <context context-type="sourcefile">src/app/components/about/about.component.html</context>
+          <context context-type="linenumber">201</context>
+        </context-group>
+        <note priority="1" from="description">about.sponsor.donation-confirmed</note>
+      </trans-unit>
+      <trans-unit id="768fa94396eb6bb2834ec52fc1b5fad92273027d" datatype="html">
+        <source>Thank you!</source>
+        <context-group purpose="location">
+          <context context-type="sourcefile">src/app/components/about/about.component.html</context>
+          <context context-type="linenumber">201</context>
+        </context-group>
+        <note priority="1" from="description">about.sponsor.thank-you</note>
+      </trans-unit>
+      <trans-unit id="ff4b7f4070be9e876c7610d99b9dbd53ff19dceb" datatype="html">
+        <source>Loading graphs...</source>
+        <context-group purpose="location">
+          <context context-type="sourcefile">src/app/components/statistics/statistics.component.html</context>
+          <context context-type="linenumber">6</context>
+        </context-group>
+        <note priority="1" from="description">statistics.loading-graphs</note>
+      </trans-unit>
+      <trans-unit id="75c20c8a9cd9723d45bee0230dd582d7c2e4ecbc" datatype="html">
+        <source>Mempool by vBytes (sat/vByte)</source>
+        <context-group purpose="location">
+          <context context-type="sourcefile">src/app/components/statistics/statistics.component.html</context>
+          <context context-type="linenumber">16</context>
+        </context-group>
+        <note priority="1" from="description">statistics.memory-by-vBytes</note>
+      </trans-unit>
+      <trans-unit id="add9d52e5bf541c941df44e251a5c1cafcc92e9d" datatype="html">
+        <source>Invert</source>
+        <context-group purpose="location">
+          <context context-type="sourcefile">src/app/components/statistics/statistics.component.html</context>
+          <context context-type="linenumber">43</context>
+        </context-group>
+        <note priority="1" from="description">statistics.component-invert.title</note>
+      </trans-unit>
+      <trans-unit id="dc15ec15e6206b40133f2c1b06095ce75aaee1ef" datatype="html">
+        <source>Transaction vBytes per second (vB/s)</source>
+        <context-group purpose="location">
+          <context context-type="sourcefile">src/app/components/statistics/statistics.component.html</context>
+          <context context-type="linenumber">57</context>
+        </context-group>
+        <note priority="1" from="description">statistics.transaction-vbytes-per-second</note>
+      </trans-unit>
+      <trans-unit id="e8104ec47dbdca878cd9d7aba4a3cb59378fcaf7" datatype="html">
+        <source>Waiting for blocks...</source>
+        <context-group purpose="location">
+          <context context-type="sourcefile">src/app/components/blockchain/blockchain.component.html</context>
+          <context context-type="linenumber">11</context>
+        </context-group>
+        <note priority="1" from="description">Loading text</note>
+        <note priority="1" from="meaning">blockchain.waiting-for-blocks</note>
+      </trans-unit>
+      <trans-unit id="0ae5beecbbfc96bcdf4f9a637aa72687e81ef5e1" datatype="html">
+        <source>Tx vBytes per second:</source>
+        <context-group purpose="location">
+          <context context-type="sourcefile">src/app/components/footer/footer.component.html</context>
+          <context context-type="linenumber">5</context>
+        </context-group>
+        <note priority="1" from="description">footer.tx-vbytes-per-second</note>
+      </trans-unit>
+      <trans-unit id="60cd6fa18f925b42065d8cfb1a791efdc228b4c3" datatype="html">
+        <source>Unconfirmed</source>
+        <context-group purpose="location">
+          <context context-type="sourcefile">src/app/components/footer/footer.component.html</context>
+          <context context-type="linenumber">16</context>
+        </context-group>
+        <context-group purpose="location">
+          <context context-type="sourcefile">src/app/dashboard/dashboard.component.html</context>
+          <context context-type="linenumber">182</context>
+        </context-group>
+        <note priority="1" from="description">Unconfirmed count</note>
+        <note priority="1" from="meaning">dashboard.unconfirmed</note>
+      </trans-unit>
+      <trans-unit id="6f7832e2e8db3c4b16c41681ba334a2ab9726cc3" datatype="html">
+        <source>Mempool size</source>
+        <context-group purpose="location">
+          <context context-type="sourcefile">src/app/components/footer/footer.component.html</context>
+          <context context-type="linenumber">20</context>
+        </context-group>
+        <note priority="1" from="description">Mempool size</note>
+        <note priority="1" from="meaning">dashboard.mempool-size</note>
+      </trans-unit>
+      <trans-unit id="a5950b2ce4c3ea32de91034de8269781eb333d73" datatype="html">
+        <source>Backend is synchronizing</source>
+        <context-group purpose="location">
+          <context context-type="sourcefile">src/app/components/footer/footer.component.html</context>
+          <context context-type="linenumber">7</context>
+        </context-group>
+        <context-group purpose="location">
+          <context context-type="sourcefile">src/app/dashboard/dashboard.component.html</context>
+          <context context-type="linenumber">195</context>
+        </context-group>
+        <note priority="1" from="description">footer.backend-is-synchronizing</note>
+      </trans-unit>
+      <trans-unit id="50904e472d4671388a20fbbb1ee9dfc0a4586fa1" datatype="html">
+        <source>vB/s</source>
+        <context-group purpose="location">
+          <context context-type="sourcefile">src/app/components/footer/footer.component.html</context>
+          <context context-type="linenumber">11</context>
+        </context-group>
+        <context-group purpose="location">
+          <context context-type="sourcefile">src/app/dashboard/dashboard.component.html</context>
+          <context context-type="linenumber">200</context>
+        </context-group>
+        <note priority="1" from="description">vB/s</note>
+        <note priority="1" from="meaning">shared.vbytes-per-second</note>
+      </trans-unit>
+      <trans-unit id="mempool-block.next.block" datatype="html">
+        <source>Next block</source>
+        <context-group purpose="location">
+          <context context-type="sourcefile">src/app/components/mempool-block/mempool-block.component.ts</context>
+          <context context-type="linenumber">71</context>
+        </context-group>
+      </trans-unit>
+      <trans-unit id="mempool-block.stack.of.blocks" datatype="html">
+        <source>Stack of <x id="INTERPOLATION" equiv-text="blocksInBlock"/> mempool blocks</source>
+        <context-group purpose="location">
+          <context context-type="sourcefile">src/app/components/mempool-block/mempool-block.component.ts</context>
+          <context context-type="linenumber">73</context>
+        </context-group>
+      </trans-unit>
+      <trans-unit id="mempool-block.block.no" datatype="html">
+        <source>Mempool block <x id="INTERPOLATION" equiv-text="this.mempoolBlockIndex + 1"/></source>
+        <context-group purpose="location">
+          <context context-type="sourcefile">src/app/components/mempool-block/mempool-block.component.ts</context>
+          <context context-type="linenumber">75</context>
+        </context-group>
+      </trans-unit>
+      <trans-unit id="b2cb12c1680a46464cae5aa0d0d1d6914733a75d" datatype="html">
+        <source>Fee span</source>
+        <context-group purpose="location">
+          <context context-type="sourcefile">src/app/components/mempool-block/mempool-block.component.html</context>
+          <context context-type="linenumber">20</context>
+        </context-group>
+        <note priority="1" from="description">mempool-block.fee-span</note>
+      </trans-unit>
+      <trans-unit id="926dd4c7e830240b502eb44b6c485815f563e595" datatype="html">
+        <source>Total fees</source>
+        <context-group purpose="location">
+          <context context-type="sourcefile">src/app/components/mempool-block/mempool-block.component.html</context>
+          <context context-type="linenumber">24</context>
+        </context-group>
+        <note priority="1" from="description">mempool-block.total-fees</note>
+      </trans-unit>
+      <trans-unit id="asset.component.asset-browser-title" datatype="html">
+        <source>Asset: <x id="INTERPOLATION" equiv-text="this.assetString"/></source>
+        <context-group purpose="location">
+          <context context-type="sourcefile">src/app/components/asset/asset.component.ts</context>
+          <context context-type="linenumber">73</context>
+        </context-group>
+      </trans-unit>
+      <trans-unit id="f8c91b77ad53ccd0f6adb4a6ea3a0f5c3329688b" datatype="html">
+        <source>Asset</source>
+        <context-group purpose="location">
+          <context context-type="sourcefile">src/app/components/asset/asset.component.html</context>
+          <context context-type="linenumber">2</context>
+        </context-group>
+        <note priority="1" from="description">Liquid Asset page title</note>
+        <note priority="1" from="meaning">asset</note>
+      </trans-unit>
+      <trans-unit id="2346453954cf21bf1326e790bfb3cb3369574ed9" datatype="html">
+        <source>Name</source>
+        <context-group purpose="location">
+          <context context-type="sourcefile">src/app/components/asset/asset.component.html</context>
+          <context context-type="linenumber">20</context>
+        </context-group>
+        <note priority="1" from="description">Liquid Asset name</note>
+        <note priority="1" from="meaning">asset.name</note>
+      </trans-unit>
+      <trans-unit id="8f301d45550dcb7dec91cc1fdc1f65f13c6a2892" datatype="html">
+        <source>Precision</source>
+        <context-group purpose="location">
+          <context context-type="sourcefile">src/app/components/asset/asset.component.html</context>
+          <context context-type="linenumber">24</context>
+        </context-group>
+        <note priority="1" from="description">Liquid Asset precision</note>
+        <note priority="1" from="meaning">asset.precision</note>
+      </trans-unit>
+      <trans-unit id="e21556753a442f3d474ccfed50cd3f60bec18fe3" datatype="html">
+        <source>Burned amount</source>
+        <context-group purpose="location">
+          <context context-type="sourcefile">src/app/components/asset/asset.component.html</context>
+          <context context-type="linenumber">55</context>
+        </context-group>
+        <note priority="1" from="description">Liquid Asset burned amount</note>
+        <note priority="1" from="meaning">asset.burned-amount</note>
+      </trans-unit>
+      <trans-unit id="80475fc1bf22ded644db203c43a075f623c527d4" datatype="html">
+        <source>Issuer</source>
+        <context-group purpose="location">
+          <context context-type="sourcefile">src/app/components/asset/asset.component.html</context>
+          <context context-type="linenumber">28</context>
+        </context-group>
+        <note priority="1" from="description">Liquid Asset issuer</note>
+        <note priority="1" from="meaning">asset.issuer</note>
+      </trans-unit>
+      <trans-unit id="e357dfd9e8685f17a862680cd98fe4aa2e068d28" datatype="html">
+        <source>Issuance TX</source>
+        <context-group purpose="location">
+          <context context-type="sourcefile">src/app/components/asset/asset.component.html</context>
+          <context context-type="linenumber">32</context>
+        </context-group>
+        <note priority="1" from="description">Liquid Asset issuance TX</note>
+        <note priority="1" from="meaning">asset.issuance-tx</note>
+      </trans-unit>
+      <trans-unit id="c5b2c0d65b8fd12ebf8c0d79f562703776fc954e" datatype="html">
+        <source>Pegged in</source>
+        <context-group purpose="location">
+          <context context-type="sourcefile">src/app/components/asset/asset.component.html</context>
+          <context context-type="linenumber">43</context>
+        </context-group>
+        <note priority="1" from="description">Liquid Asset pegged-in amount</note>
+        <note priority="1" from="meaning">asset.pegged-in</note>
+      </trans-unit>
+      <trans-unit id="8f5d6ce525a24b049fee47f9b2d8447cca97ccc8" datatype="html">
+        <source>Pegged out</source>
+        <context-group purpose="location">
+          <context context-type="sourcefile">src/app/components/asset/asset.component.html</context>
+          <context context-type="linenumber">47</context>
+        </context-group>
+        <note priority="1" from="description">Liquid Asset pegged-out amount</note>
+        <note priority="1" from="meaning">asset.pegged-out</note>
+      </trans-unit>
+      <trans-unit id="21530115a661c0faac6906740c586118628c2d54" datatype="html">
+        <source>Issued amount</source>
+        <context-group purpose="location">
+          <context context-type="sourcefile">src/app/components/asset/asset.component.html</context>
+          <context context-type="linenumber">51</context>
+        </context-group>
+        <context-group purpose="location">
+          <context context-type="sourcefile">src/app/bisq/bisq-transaction-details/bisq-transaction-details.component.html</context>
+          <context context-type="linenumber">15</context>
+        </context-group>
+        <note priority="1" from="description">Liquid Asset issued amount</note>
+        <note priority="1" from="meaning">asset.issued-amount</note>
+      </trans-unit>
+      <trans-unit id="1990b8bef8f205a7d1b821aa4f979cc9f4fe179d" datatype="html">
+        <source>Circulating amount</source>
+        <context-group purpose="location">
+          <context context-type="sourcefile">src/app/components/asset/asset.component.html</context>
+          <context context-type="linenumber">59</context>
+        </context-group>
+        <context-group purpose="location">
+          <context context-type="sourcefile">src/app/components/asset/asset.component.html</context>
+          <context context-type="linenumber">63</context>
+        </context-group>
+        <note priority="1" from="description">Liquid Asset circulating amount</note>
+        <note priority="1" from="meaning">asset.circulating-amount</note>
+      </trans-unit>
+      <trans-unit id="27f4ed424cfa9b732fbcd80fbeb1d6041171e494" datatype="html">
+        <source><x id="INTERPOLATION" equiv-text="{{ (transactions?.length | number) || &apos;?&apos; }}"/> of </source>
+        <context-group purpose="location">
+          <context context-type="sourcefile">src/app/components/asset/asset.component.html</context>
+          <context context-type="linenumber">75</context>
+        </context-group>
+        <note priority="1" from="description">asset.M_of_N</note>
+      </trans-unit>
+      <trans-unit id="d2a84740e76b7220516a9f10644e4b3bdabdb833" datatype="html">
+        <source>Peg In/Out and Burn Transactions</source>
+        <context-group purpose="location">
+          <context context-type="sourcefile">src/app/components/asset/asset.component.html</context>
+          <context context-type="linenumber">75</context>
+        </context-group>
+        <note priority="1" from="description">Liquid native asset transactions title</note>
+      </trans-unit>
+      <trans-unit id="fcbd3315aa10b59ba6ef383c6f16ace6c9d53b71" datatype="html">
+        <source>Issuance and Burn Transactions</source>
+        <context-group purpose="location">
+          <context context-type="sourcefile">src/app/components/asset/asset.component.html</context>
+          <context context-type="linenumber">75</context>
+        </context-group>
+        <note priority="1" from="description">Default asset transactions title</note>
+      </trans-unit>
+      <trans-unit id="ef5ac12104751b93b03c16f64d4c3a4341dce89c" datatype="html">
+        <source>Error loading asset data.</source>
+        <context-group purpose="location">
+          <context context-type="sourcefile">src/app/components/asset/asset.component.html</context>
+          <context context-type="linenumber">132</context>
+        </context-group>
+        <note priority="1" from="description">asset.error.loading-asset-data</note>
       </trans-unit>
       <trans-unit id="791a4c4131a0ae0aaf82ddb66dacdc7f1c007c3b" datatype="html">
         <source>Registered assets</source>
         <context-group purpose="location">
           <context context-type="sourcefile">src/app/assets/assets.component.html</context>
-          <context context-type="linenumber">2,7</context>
+          <context context-type="linenumber">2</context>
         </context-group>
         <note priority="1" from="description">Registered assets page header</note>
       </trans-unit>
@@ -282,7 +1617,7 @@
         <source>Search asset</source>
         <context-group purpose="location">
           <context context-type="sourcefile">src/app/assets/assets.component.html</context>
-          <context context-type="linenumber">9,11</context>
+          <context context-type="linenumber">9</context>
         </context-group>
         <note priority="1" from="description">Search Assets Placeholder Text</note>
       </trans-unit>
@@ -290,7 +1625,7 @@
         <source>Clear</source>
         <context-group purpose="location">
           <context context-type="sourcefile">src/app/assets/assets.component.html</context>
-          <context context-type="linenumber">11,16</context>
+          <context context-type="linenumber">11</context>
         </context-group>
         <note priority="1" from="description">Search Clear Button</note>
       </trans-unit>
@@ -298,11 +1633,11 @@
         <source>Name</source>
         <context-group purpose="location">
           <context context-type="sourcefile">src/app/assets/assets.component.html</context>
-          <context context-type="linenumber">19,21</context>
+          <context context-type="linenumber">19</context>
         </context-group>
         <context-group purpose="location">
           <context context-type="sourcefile">src/app/assets/assets.component.html</context>
-          <context context-type="linenumber">46,48</context>
+          <context context-type="linenumber">46</context>
         </context-group>
         <note priority="1" from="description">Asset name header</note>
       </trans-unit>
@@ -310,11 +1645,11 @@
         <source>Ticker</source>
         <context-group purpose="location">
           <context context-type="sourcefile">src/app/assets/assets.component.html</context>
-          <context context-type="linenumber">20,21</context>
+          <context context-type="linenumber">20</context>
         </context-group>
         <context-group purpose="location">
           <context context-type="sourcefile">src/app/assets/assets.component.html</context>
-          <context context-type="linenumber">47,49</context>
+          <context context-type="linenumber">47</context>
         </context-group>
         <note priority="1" from="description">Asset ticker header</note>
       </trans-unit>
@@ -322,11 +1657,11 @@
         <source>Issuer domain</source>
         <context-group purpose="location">
           <context context-type="sourcefile">src/app/assets/assets.component.html</context>
-          <context context-type="linenumber">21,23</context>
+          <context context-type="linenumber">21</context>
         </context-group>
         <context-group purpose="location">
           <context context-type="sourcefile">src/app/assets/assets.component.html</context>
-          <context context-type="linenumber">48,50</context>
+          <context context-type="linenumber">48</context>
         </context-group>
         <note priority="1" from="description">Asset Issuer Domain header</note>
       </trans-unit>
@@ -334,11 +1669,11 @@
         <source>Asset ID</source>
         <context-group purpose="location">
           <context context-type="sourcefile">src/app/assets/assets.component.html</context>
-          <context context-type="linenumber">22,23</context>
+          <context context-type="linenumber">22</context>
         </context-group>
         <context-group purpose="location">
           <context context-type="sourcefile">src/app/assets/assets.component.html</context>
-          <context context-type="linenumber">49,51</context>
+          <context context-type="linenumber">49</context>
         </context-group>
         <note priority="1" from="description">Asset ID header</note>
       </trans-unit>
@@ -346,16 +1681,11 @@
         <source>Issuance TX</source>
         <context-group purpose="location">
           <context context-type="sourcefile">src/app/assets/assets.component.html</context>
-          <context context-type="linenumber">23,26</context>
-        </context-group>
-        <context-group purpose="location">
-<<<<<<< HEAD
+          <context context-type="linenumber">23</context>
+        </context-group>
+        <context-group purpose="location">
           <context context-type="sourcefile">src/app/assets/assets.component.html</context>
-          <context context-type="linenumber">50,54</context>
-=======
-          <context context-type="sourcefile">src/app/components/transaction/transaction.component.html</context>
-          <context context-type="linenumber">330</context>
->>>>>>> 3a14bd45
+          <context context-type="linenumber">50</context>
         </context-group>
         <note priority="1" from="description">Asset issuance transaction header</note>
       </trans-unit>
@@ -363,233 +1693,1051 @@
         <source>Error loading assets data.</source>
         <context-group purpose="location">
           <context context-type="sourcefile">src/app/assets/assets.component.html</context>
-          <context context-type="linenumber">67,72</context>
+          <context context-type="linenumber">67</context>
         </context-group>
         <note priority="1" from="description">Asset data load error</note>
       </trans-unit>
-      <trans-unit id="ee8f8008bae6ce3a49840c4e1d39b4af23d4c263" datatype="html">
+      <trans-unit id="miner-identified-by-payout" datatype="html">
+        <source>Identified by payout address: &apos;<x id="PAYOUT_ADDRESS" equiv-text="vout.scriptpubkey_address"/>&apos;</source>
+        <context-group purpose="location">
+          <context context-type="sourcefile">src/app/components/miner/miner.component.ts</context>
+          <context context-type="linenumber">42</context>
+        </context-group>
+      </trans-unit>
+      <trans-unit id="miner-identified-by-coinbase" datatype="html">
+        <source>Identified by coinbase tag: &apos;<x id="TAG" equiv-text="tag"/>&apos;</source>
+        <context-group purpose="location">
+          <context context-type="sourcefile">src/app/components/miner/miner.component.ts</context>
+          <context context-type="linenumber">52</context>
+        </context-group>
+      </trans-unit>
+      <trans-unit id="e5d8bb389c702588877f039d72178f219453a72d" datatype="html">
+        <source>Unknown</source>
+        <context-group purpose="location">
+          <context context-type="sourcefile">src/app/components/miner/miner.component.html</context>
+          <context context-type="linenumber">10</context>
+        </context-group>
+        <note priority="1" from="description">miner.tag.unknown-miner</note>
+      </trans-unit>
+      <trans-unit id="f2385584215e9b925b6347de866110d5e07d3a35" datatype="html">
+        <source>Low priority</source>
+        <context-group purpose="location">
+          <context context-type="sourcefile">src/app/components/fees-box/fees-box.component.html</context>
+          <context context-type="linenumber">4</context>
+        </context-group>
+        <context-group purpose="location">
+          <context context-type="sourcefile">src/app/components/fees-box/fees-box.component.html</context>
+          <context context-type="linenumber">27</context>
+        </context-group>
+        <note priority="1" from="description">fees-box.low-priority</note>
+      </trans-unit>
+      <trans-unit id="0ba9d74c1d31a9d98829892f40334a22624564b8" datatype="html">
+        <source>Medium priority</source>
+        <context-group purpose="location">
+          <context context-type="sourcefile">src/app/components/fees-box/fees-box.component.html</context>
+          <context context-type="linenumber">10</context>
+        </context-group>
+        <context-group purpose="location">
+          <context context-type="sourcefile">src/app/components/fees-box/fees-box.component.html</context>
+          <context context-type="linenumber">31</context>
+        </context-group>
+        <note priority="1" from="description">fees-box.medium-priority</note>
+      </trans-unit>
+      <trans-unit id="f80dd1511a91af4e592a538f95fa29d24907176f" datatype="html">
+        <source>High priority</source>
+        <context-group purpose="location">
+          <context context-type="sourcefile">src/app/components/fees-box/fees-box.component.html</context>
+          <context context-type="linenumber">16</context>
+        </context-group>
+        <context-group purpose="location">
+          <context context-type="sourcefile">src/app/components/fees-box/fees-box.component.html</context>
+          <context context-type="linenumber">35</context>
+        </context-group>
+        <note priority="1" from="description">fees-box.high-priority</note>
+      </trans-unit>
+      <trans-unit id="e1139ea570985b3f114e18876f09fd7223429983" datatype="html">
+        <source>Latest blocks</source>
+        <context-group purpose="location">
+          <context context-type="sourcefile">src/app/dashboard/dashboard.component.html</context>
+          <context context-type="linenumber">75</context>
+        </context-group>
+        <note priority="1" from="description">dashboard.latest-blocks</note>
+      </trans-unit>
+      <trans-unit id="e6213c3f05146287cf121868d9f3d3c3ff5f9714" datatype="html">
+        <source>TXs</source>
+        <context-group purpose="location">
+          <context context-type="sourcefile">src/app/dashboard/dashboard.component.html</context>
+          <context context-type="linenumber">80</context>
+        </context-group>
+        <context-group purpose="location">
+          <context context-type="sourcefile">src/app/dashboard/dashboard.component.html</context>
+          <context context-type="linenumber">184</context>
+        </context-group>
+        <note priority="1" from="description">dashboard.latest-blocks.transaction-count</note>
+      </trans-unit>
+      <trans-unit id="1915fb658404dd3fa2a05f7d5fdd774ad72ef422" datatype="html">
+        <source>View all »</source>
+        <context-group purpose="location">
+          <context context-type="sourcefile">src/app/dashboard/dashboard.component.html</context>
+          <context context-type="linenumber">97</context>
+        </context-group>
+        <note priority="1" from="description">dashboard.view-all</note>
+      </trans-unit>
+      <trans-unit id="46ae0bacea22bcf409534f1c314735e4983e398a" datatype="html">
+        <source>Latest transactions</source>
+        <context-group purpose="location">
+          <context context-type="sourcefile">src/app/dashboard/dashboard.component.html</context>
+          <context context-type="linenumber">104</context>
+        </context-group>
+        <note priority="1" from="description">dashboard.latest-transactions</note>
+      </trans-unit>
+      <trans-unit id="dfc2fb58e2a04ed944a4bd80f0a2087775134068" datatype="html">
+        <source>Amount</source>
+        <context-group purpose="location">
+          <context context-type="sourcefile">src/app/dashboard/dashboard.component.html</context>
+          <context context-type="linenumber">108</context>
+        </context-group>
+        <context-group purpose="location">
+          <context context-type="sourcefile">src/app/bisq/bisq-transactions/bisq-transactions.component.html</context>
+          <context context-type="linenumber">20</context>
+        </context-group>
+        <note priority="1" from="description">dashboard.latest-transactions.amount</note>
+      </trans-unit>
+      <trans-unit id="160f1ffbd26df073d0fbd02cf8ce0d8cea7603b0" datatype="html">
+        <source>Fee</source>
+        <context-group purpose="location">
+          <context context-type="sourcefile">src/app/dashboard/dashboard.component.html</context>
+          <context context-type="linenumber">110</context>
+        </context-group>
+        <note priority="1" from="description">dashboard.latest-transactions.fee</note>
+      </trans-unit>
+      <trans-unit id="1cb0c1f40f7ef8d62da2ccdccfdd2b7cdd18d2b9" datatype="html">
+        <source>USD</source>
+        <context-group purpose="location">
+          <context context-type="sourcefile">src/app/dashboard/dashboard.component.html</context>
+          <context context-type="linenumber">109</context>
+        </context-group>
+        <note priority="1" from="description">dashboard.latest-transactions.USD</note>
+      </trans-unit>
+      <trans-unit id="1f332ec66f3bc8d943c248091be7f92772ba280f" datatype="html">
+        <source>Expand</source>
+        <context-group purpose="location">
+          <context context-type="sourcefile">src/app/dashboard/dashboard.component.html</context>
+          <context context-type="linenumber">131</context>
+        </context-group>
+        <note priority="1" from="description">dashboard.expand</note>
+      </trans-unit>
+      <trans-unit id="e8bcb762b48cf52fbea66ce9c4f6b970b99a80fd" datatype="html">
+        <source>Collapse</source>
+        <context-group purpose="location">
+          <context context-type="sourcefile">src/app/dashboard/dashboard.component.html</context>
+          <context context-type="linenumber">132</context>
+        </context-group>
+        <note priority="1" from="description">dashboard.collapse</note>
+      </trans-unit>
+      <trans-unit id="b9565832c4caef9a03f2b30fe37495ff38566fd5" datatype="html">
+        <source>Memory usage</source>
+        <context-group purpose="location">
+          <context context-type="sourcefile">src/app/dashboard/dashboard.component.html</context>
+          <context context-type="linenumber">173</context>
+        </context-group>
+        <note priority="1" from="description">Memory usage</note>
+        <note priority="1" from="meaning">dashboard.memory-usage</note>
+      </trans-unit>
+      <trans-unit id="1f9a922cb4010ee20eb9a241a22307b670f7628c" datatype="html">
+        <source>Minimum fee</source>
+        <context-group purpose="location">
+          <context context-type="sourcefile">src/app/dashboard/dashboard.component.html</context>
+          <context context-type="linenumber">166</context>
+        </context-group>
+        <note priority="1" from="description">Minimum mempool fee</note>
+        <note priority="1" from="meaning">dashboard.minimum-fee</note>
+      </trans-unit>
+      <trans-unit id="4c3955cfe5955657297481efaf3ada8c55c75b2c" datatype="html">
+        <source>Purging</source>
+        <context-group purpose="location">
+          <context context-type="sourcefile">src/app/dashboard/dashboard.component.html</context>
+          <context context-type="linenumber">167</context>
+        </context-group>
+        <note priority="1" from="description">Purgin below fee</note>
+        <note priority="1" from="meaning">dashboard.purging</note>
+      </trans-unit>
+      <trans-unit id="926c571b25cca7e2a294619f145960c0cd3848b6" datatype="html">
+        <source>Incoming transactions</source>
+        <context-group purpose="location">
+          <context context-type="sourcefile">src/app/dashboard/dashboard.component.html</context>
+          <context context-type="linenumber">192</context>
+        </context-group>
+        <note priority="1" from="description">dashboard.incoming-transactions</note>
+      </trans-unit>
+      <trans-unit id="125c154b4a63daa7e993e1f4a8bea4c98a645142" datatype="html">
+        <source>Difficulty adjustment</source>
+        <context-group purpose="location">
+          <context context-type="sourcefile">src/app/dashboard/dashboard.component.html</context>
+          <context context-type="linenumber">209</context>
+        </context-group>
+        <note priority="1" from="description">dashboard.difficulty-adjustment</note>
+      </trans-unit>
+      <trans-unit id="f11bc15f83d9174bd27454d32977b5025a66537d" datatype="html">
+        <source>API Service</source>
+        <context-group purpose="location">
+          <context context-type="sourcefile">src/app/components/api-docs/api-docs.component.html</context>
+          <context context-type="linenumber">4</context>
+        </context-group>
+        <note priority="1" from="description">api-docs.title</note>
+      </trans-unit>
+      <trans-unit id="aacc1242420c527c8b9d4948a7ae7d94cde956e4" datatype="html">
+        <source>Websocket</source>
+        <context-group purpose="location">
+          <context context-type="sourcefile">src/app/components/api-docs/api-docs.component.html</context>
+          <context context-type="linenumber">9</context>
+        </context-group>
+        <note priority="1" from="description">API Docs tab for Websocket</note>
+        <note priority="1" from="meaning">api-docs.tab.websocket</note>
+      </trans-unit>
+      <trans-unit id="d9baa5e9ea1cde02012703c3a43f190947dadd04" datatype="html">
+        <source>Endpoint</source>
+        <context-group purpose="location">
+          <context context-type="sourcefile">src/app/components/api-docs/api-docs.component.html</context>
+          <context context-type="linenumber">14</context>
+        </context-group>
+        <context-group purpose="location">
+          <context context-type="sourcefile">src/app/components/api-docs/api-docs.component.html</context>
+          <context context-type="linenumber">32</context>
+        </context-group>
+        <context-group purpose="location">
+          <context context-type="sourcefile">src/app/components/api-docs/api-docs.component.html</context>
+          <context context-type="linenumber">58</context>
+        </context-group>
+        <context-group purpose="location">
+          <context context-type="sourcefile">src/app/components/api-docs/api-docs.component.html</context>
+          <context context-type="linenumber">84</context>
+        </context-group>
+        <context-group purpose="location">
+          <context context-type="sourcefile">src/app/components/api-docs/api-docs.component.html</context>
+          <context context-type="linenumber">138</context>
+        </context-group>
+        <context-group purpose="location">
+          <context context-type="sourcefile">src/app/components/api-docs/api-docs.component.html</context>
+          <context context-type="linenumber">188</context>
+        </context-group>
+        <context-group purpose="location">
+          <context context-type="sourcefile">src/app/components/api-docs/api-docs.component.html</context>
+          <context context-type="linenumber">222</context>
+        </context-group>
+        <context-group purpose="location">
+          <context context-type="sourcefile">src/app/components/api-docs/api-docs.component.html</context>
+          <context context-type="linenumber">247</context>
+        </context-group>
+        <note priority="1" from="description">API Docs Endpoint</note>
+        <note priority="1" from="meaning">api-docs.shared.endpoint</note>
+      </trans-unit>
+      <trans-unit id="80449b1198ade0f86ec83b676f3a436026136efe" datatype="html">
+        <source>Description</source>
+        <context-group purpose="location">
+          <context context-type="sourcefile">src/app/components/api-docs/api-docs.component.html</context>
+          <context context-type="linenumber">15</context>
+        </context-group>
+        <context-group purpose="location">
+          <context context-type="sourcefile">src/app/components/api-docs/api-docs.component.html</context>
+          <context context-type="linenumber">33</context>
+        </context-group>
+        <context-group purpose="location">
+          <context context-type="sourcefile">src/app/components/api-docs/api-docs.component.html</context>
+          <context context-type="linenumber">59</context>
+        </context-group>
+        <context-group purpose="location">
+          <context context-type="sourcefile">src/app/components/api-docs/api-docs.component.html</context>
+          <context context-type="linenumber">85</context>
+        </context-group>
+        <context-group purpose="location">
+          <context context-type="sourcefile">src/app/components/api-docs/api-docs.component.html</context>
+          <context context-type="linenumber">139</context>
+        </context-group>
+        <context-group purpose="location">
+          <context context-type="sourcefile">src/app/components/api-docs/api-docs.component.html</context>
+          <context context-type="linenumber">189</context>
+        </context-group>
+        <context-group purpose="location">
+          <context context-type="sourcefile">src/app/components/api-docs/api-docs.component.html</context>
+          <context context-type="linenumber">223</context>
+        </context-group>
+        <context-group purpose="location">
+          <context context-type="sourcefile">src/app/components/api-docs/api-docs.component.html</context>
+          <context context-type="linenumber">248</context>
+        </context-group>
+        <note priority="1" from="description">API Docs Description</note>
+        <note priority="1" from="meaning">api-docs.shared.description</note>
+      </trans-unit>
+      <trans-unit id="fe56475a8f4cf4bfc3acaafa215a7dd60d9ed7da" datatype="html">
+        <source>Default push: <x id="START_TAG_CODE" ctype="x-code" equiv-text="&lt;code&gt;"/><x id="INTERPOLATION" equiv-text="{{ &apos;{&apos; }}"/> action: &apos;want&apos;, data: [&apos;blocks&apos;, ...] <x id="INTERPOLATION_1" equiv-text="{{ &apos;}&apos; }}"/><x id="CLOSE_TAG_CODE" ctype="x-code" equiv-text="&lt;/code&gt; "/> to express what you want pushed. Available: <x id="START_TAG_CODE" ctype="x-code" equiv-text="&lt;code&gt;"/>blocks<x id="CLOSE_TAG_CODE" ctype="x-code" equiv-text="&lt;/code&gt; "/>, <x id="START_TAG_CODE" ctype="x-code" equiv-text="&lt;code&gt;"/>mempool-block<x id="CLOSE_TAG_CODE" ctype="x-code" equiv-text="&lt;/code&gt; "/>, <x id="START_TAG_CODE" ctype="x-code" equiv-text="&lt;code&gt;"/>live-2h-chart<x id="CLOSE_TAG_CODE" ctype="x-code" equiv-text="&lt;/code&gt; "/>, and <x id="START_TAG_CODE" ctype="x-code" equiv-text="&lt;code&gt;"/>stats<x id="CLOSE_TAG_CODE" ctype="x-code" equiv-text="&lt;/code&gt; "/>.<x id="LINE_BREAK" ctype="lb" equiv-text="&lt;br&gt;"/><x id="LINE_BREAK" ctype="lb" equiv-text="&lt;br&gt;"/>Push transactions related to address: <x id="START_TAG_CODE" ctype="x-code" equiv-text="&lt;code&gt;"/><x id="INTERPOLATION" equiv-text="{{ &apos;{&apos; }}"/> &apos;track-address&apos;: &apos;3PbJ...bF9B&apos; <x id="INTERPOLATION_1" equiv-text="{{ &apos;}&apos; }}"/><x id="CLOSE_TAG_CODE" ctype="x-code" equiv-text="&lt;/code&gt; "/> to receive all new transactions containing that address as input or output. Returns an array of transactions. <x id="START_TAG_CODE" ctype="x-code" equiv-text="&lt;code&gt;"/>address-transactions<x id="CLOSE_TAG_CODE" ctype="x-code" equiv-text="&lt;/code&gt; "/> for new mempool transactions, and <x id="START_TAG_CODE" ctype="x-code" equiv-text="&lt;code&gt;"/>block-transactions<x id="CLOSE_TAG_CODE" ctype="x-code" equiv-text="&lt;/code&gt; "/> for new block confirmed transactions.</source>
+        <context-group purpose="location">
+          <context context-type="sourcefile">src/app/components/api-docs/api-docs.component.html</context>
+          <context context-type="linenumber">19</context>
+        </context-group>
+        <note priority="1" from="description">api-docs.websocket.websocket</note>
+      </trans-unit>
+      <trans-unit id="e15117360d2a70d6959e8aedf59e9f0241fdfc4f" datatype="html">
+        <source>Fees</source>
+        <context-group purpose="location">
+          <context context-type="sourcefile">src/app/components/api-docs/api-docs.component.html</context>
+          <context context-type="linenumber">27</context>
+        </context-group>
+        <note priority="1" from="description">API Docs tab for Fees</note>
+        <note priority="1" from="meaning">api-docs.tab.fees</note>
+      </trans-unit>
+      <trans-unit id="39f61f2d1434d921a1f80a2a2f0903f06e9fd4df" datatype="html">
+        <source>Returns our currently suggested fees for new transactions.</source>
+        <context-group purpose="location">
+          <context context-type="sourcefile">src/app/components/api-docs/api-docs.component.html</context>
+          <context context-type="linenumber">37</context>
+        </context-group>
+        <note priority="1" from="description">API Docs for /api/v1/fees/recommended</note>
+        <note priority="1" from="meaning">api-docs.fees.recommended</note>
+      </trans-unit>
+      <trans-unit id="b95b496df2b0f016831d0984f3798a2e22b74103" datatype="html">
+        <source>Returns current mempool as projected blocks.</source>
+        <context-group purpose="location">
+          <context context-type="sourcefile">src/app/components/api-docs/api-docs.component.html</context>
+          <context context-type="linenumber">41</context>
+        </context-group>
+        <note priority="1" from="description">API Docs for /api/v1/fees/mempool-blocks</note>
+        <note priority="1" from="meaning">api-docs.fees.mempool-blocks</note>
+      </trans-unit>
+      <trans-unit id="4ebf8d4a2433cca5a8a933ef8ccef1b01e45acef" datatype="html">
+        <source>Returns the ancestors and the best descendant fees for a transaction.</source>
+        <context-group purpose="location">
+          <context context-type="sourcefile">src/app/components/api-docs/api-docs.component.html</context>
+          <context context-type="linenumber">45</context>
+        </context-group>
+        <note priority="1" from="description">API Docs for /api/v1/fees/cpfp</note>
+        <note priority="1" from="meaning">api-docs.fees.cpfp</note>
+      </trans-unit>
+      <trans-unit id="19a8d63607ead7ba08364fe9f64aa3c503dff6c4" datatype="html">
+        <source>Mempool</source>
+        <context-group purpose="location">
+          <context context-type="sourcefile">src/app/components/api-docs/api-docs.component.html</context>
+          <context context-type="linenumber">53</context>
+        </context-group>
+        <note priority="1" from="description">API Docs tab for Mempool</note>
+        <note priority="1" from="meaning">api-docs.tab.mempool</note>
+      </trans-unit>
+      <trans-unit id="7d43b13f97ee52aae72d728a52af2e31f6edbf38" datatype="html">
+        <source>Returns current mempool backlog statistics.</source>
+        <context-group purpose="location">
+          <context context-type="sourcefile">src/app/components/api-docs/api-docs.component.html</context>
+          <context context-type="linenumber">63</context>
+        </context-group>
+        <note priority="1" from="description">API Docs for /api/mempool</note>
+        <note priority="1" from="meaning">api-docs.mempool.mempool</note>
+      </trans-unit>
+      <trans-unit id="23c346e87b137b1807bac13c27d19dc18f745f8f" datatype="html">
+        <source>Get the full list of txids in the mempool as an array. The order of the txids is arbitrary and does not match bitcoind.</source>
+        <context-group purpose="location">
+          <context context-type="sourcefile">src/app/components/api-docs/api-docs.component.html</context>
+          <context context-type="linenumber">67</context>
+        </context-group>
+        <note priority="1" from="description">API Docs for /api/mempool/txids</note>
+        <note priority="1" from="meaning">api-docs.mempool.txids</note>
+      </trans-unit>
+      <trans-unit id="af1a465e50097fabbe55bf5dbcf5d0702bdbc98b" datatype="html">
+        <source>Get a list of the last 10 transactions to enter the mempool. Each transaction object contains simplified overview data, with the following fields: <x id="START_TAG_CODE" ctype="x-code" equiv-text="&lt;code&gt;"/>txid<x id="CLOSE_TAG_CODE" ctype="x-code" equiv-text="&lt;/code&gt;"/>, <x id="START_TAG_CODE" ctype="x-code" equiv-text="&lt;code&gt;"/>fee<x id="CLOSE_TAG_CODE" ctype="x-code" equiv-text="&lt;/code&gt;"/>, <x id="START_TAG_CODE" ctype="x-code" equiv-text="&lt;code&gt;"/>vsize<x id="CLOSE_TAG_CODE" ctype="x-code" equiv-text="&lt;/code&gt;"/>, and <x id="START_TAG_CODE" ctype="x-code" equiv-text="&lt;code&gt;"/>value<x id="CLOSE_TAG_CODE" ctype="x-code" equiv-text="&lt;/code&gt;"/>.</source>
+        <context-group purpose="location">
+          <context context-type="sourcefile">src/app/components/api-docs/api-docs.component.html</context>
+          <context context-type="linenumber">71</context>
+        </context-group>
+        <note priority="1" from="description">API Docs for /api/mempool/recent</note>
+        <note priority="1" from="meaning">api-docs.mempool.recent</note>
+      </trans-unit>
+      <trans-unit id="a2c00fbdcce9d6291c3b04c67979f9694be23f28" datatype="html">
+        <source>Returns the confirmation status of a block. Available fields: <x id="START_TAG_CODE" ctype="x-code" equiv-text="&lt;code&gt;"/>in_best_chain<x id="CLOSE_TAG_CODE" ctype="x-code" equiv-text="&lt;/code&gt; "/> (boolean, false for orphaned blocks), <x id="START_TAG_CODE" ctype="x-code" equiv-text="&lt;code&gt;"/>next_best<x id="CLOSE_TAG_CODE" ctype="x-code" equiv-text="&lt;/code&gt; "/> (the hash of the next block, only available for blocks in the best chain).</source>
+        <context-group purpose="location">
+          <context context-type="sourcefile">src/app/components/api-docs/api-docs.component.html</context>
+          <context context-type="linenumber">93</context>
+        </context-group>
+      </trans-unit>
+      <trans-unit id="1126cb2e03d0371d03b57047052d4ff1b6556753" datatype="html">
+        <source>Returns a list of transactions in the block (up to 25 transactions beginning at <x id="START_TAG_CODE" ctype="x-code" equiv-text="&lt;code&gt;"/>start_index<x id="CLOSE_TAG_CODE" ctype="x-code" equiv-text="&lt;/code&gt; "/>). Transactions returned here do not have the <x id="START_TAG_CODE" ctype="x-code" equiv-text="&lt;code&gt;"/>status<x id="CLOSE_TAG_CODE" ctype="x-code" equiv-text="&lt;/code&gt; "/> field, since all the transactions share the same block and confirmation status.</source>
+        <context-group purpose="location">
+          <context context-type="sourcefile">src/app/components/api-docs/api-docs.component.html</context>
+          <context context-type="linenumber">97</context>
+        </context-group>
+      </trans-unit>
+      <trans-unit id="3846f2527c3c9a50bb84b2c941a876f66797449b" datatype="html">
+        <source>Returns a list of all txids in the block.</source>
+        <context-group purpose="location">
+          <context context-type="sourcefile">src/app/components/api-docs/api-docs.component.html</context>
+          <context context-type="linenumber">101</context>
+        </context-group>
+      </trans-unit>
+      <trans-unit id="3e08815110b2e5ce8aa7256ed05a2faf6dbb7077" datatype="html">
+        <source>Returns the transaction at index <x id="START_TAG_CODE" ctype="x-code" equiv-text="&lt;code&gt;"/>:index<x id="CLOSE_TAG_CODE" ctype="x-code" equiv-text="&lt;/code&gt; "/> within the specified block.</source>
+        <context-group purpose="location">
+          <context context-type="sourcefile">src/app/components/api-docs/api-docs.component.html</context>
+          <context context-type="linenumber">105</context>
+        </context-group>
+      </trans-unit>
+      <trans-unit id="6d5aacdd7e6c375570a88c25bfd0be82beba4c7b" datatype="html">
+        <source>Returns the raw block representation in binary.</source>
+        <context-group purpose="location">
+          <context context-type="sourcefile">src/app/components/api-docs/api-docs.component.html</context>
+          <context context-type="linenumber">109</context>
+        </context-group>
+      </trans-unit>
+      <trans-unit id="36df9865e9099d98537ea69c9cfdc035d1b64116" datatype="html">
+        <source>Returns the hash of the block currently at <x id="START_TAG_CODE" ctype="x-code" equiv-text="&lt;code&gt;"/>:height<x id="CLOSE_TAG_CODE" ctype="x-code" equiv-text="&lt;/code&gt;"/>.</source>
+        <context-group purpose="location">
+          <context context-type="sourcefile">src/app/components/api-docs/api-docs.component.html</context>
+          <context context-type="linenumber">113</context>
+        </context-group>
+      </trans-unit>
+      <trans-unit id="f8380186899495340cbfe7fb836ba664fb4b52af" datatype="html">
+        <source>Returns the 10 newest blocks starting at the tip or at <x id="START_TAG_CODE" ctype="x-code" equiv-text="&lt;code&gt;"/>:start_height<x id="CLOSE_TAG_CODE" ctype="x-code" equiv-text="&lt;/code&gt; "/> if specified.</source>
+        <context-group purpose="location">
+          <context context-type="sourcefile">src/app/components/api-docs/api-docs.component.html</context>
+          <context context-type="linenumber">117</context>
+        </context-group>
+      </trans-unit>
+      <trans-unit id="4767bdd2059533d5eed7f3fe7cf0be5c260cdb00" datatype="html">
+        <source>Returns the height of the last block.</source>
+        <context-group purpose="location">
+          <context context-type="sourcefile">src/app/components/api-docs/api-docs.component.html</context>
+          <context context-type="linenumber">121</context>
+        </context-group>
+      </trans-unit>
+      <trans-unit id="940153d58769f1a8f50dba2458693142675a5dcb" datatype="html">
+        <source>Returns the hash of the last block.</source>
+        <context-group purpose="location">
+          <context context-type="sourcefile">src/app/components/api-docs/api-docs.component.html</context>
+          <context context-type="linenumber">125</context>
+        </context-group>
+      </trans-unit>
+      <trans-unit id="194d480219559b855b01ea58459066e3c63acdb2" datatype="html">
+        <source>Returns details about a block. Available fields: <x id="START_TAG_CODE" ctype="x-code" equiv-text="&lt;code&gt;"/>id<x id="CLOSE_TAG_CODE" ctype="x-code" equiv-text="&lt;/code&gt;"/>, <x id="START_TAG_CODE" ctype="x-code" equiv-text="&lt;code&gt;"/>height<x id="CLOSE_TAG_CODE" ctype="x-code" equiv-text="&lt;/code&gt;"/>, <x id="START_TAG_CODE" ctype="x-code" equiv-text="&lt;code&gt;"/>version<x id="CLOSE_TAG_CODE" ctype="x-code" equiv-text="&lt;/code&gt;"/>, <x id="START_TAG_CODE" ctype="x-code" equiv-text="&lt;code&gt;"/>timestamp<x id="CLOSE_TAG_CODE" ctype="x-code" equiv-text="&lt;/code&gt;"/>, <x id="START_TAG_CODE" ctype="x-code" equiv-text="&lt;code&gt;"/>bits<x id="CLOSE_TAG_CODE" ctype="x-code" equiv-text="&lt;/code&gt;"/>, <x id="START_TAG_CODE" ctype="x-code" equiv-text="&lt;code&gt;"/>nonce<x id="CLOSE_TAG_CODE" ctype="x-code" equiv-text="&lt;/code&gt;"/>, <x id="START_TAG_CODE" ctype="x-code" equiv-text="&lt;code&gt;"/>merkle_root<x id="CLOSE_TAG_CODE" ctype="x-code" equiv-text="&lt;/code&gt;"/>, <x id="START_TAG_CODE" ctype="x-code" equiv-text="&lt;code&gt;"/>tx_count<x id="CLOSE_TAG_CODE" ctype="x-code" equiv-text="&lt;/code&gt;"/>, <x id="START_TAG_CODE" ctype="x-code" equiv-text="&lt;code&gt;"/>size<x id="CLOSE_TAG_CODE" ctype="x-code" equiv-text="&lt;/code&gt;"/>, <x id="START_TAG_CODE" ctype="x-code" equiv-text="&lt;code&gt;"/>weight<x id="CLOSE_TAG_CODE" ctype="x-code" equiv-text="&lt;/code&gt;"/>,<x id="START_TAG_NG_CONTAINER" ctype="x-ng_container" equiv-text="&lt;ng-container *ngIf=&quot;network.val === &apos;liquid&apos;&quot;&gt; "/><x id="START_TAG_CODE" ctype="x-code" equiv-text="&lt;code&gt;"/>proof<x id="CLOSE_TAG_CODE" ctype="x-code" equiv-text="&lt;/code&gt;"/>,<x id="CLOSE_TAG_NG_CONTAINER" ctype="x-ng_container" equiv-text="&lt;/ng-container&gt; "/> and <x id="START_TAG_CODE" ctype="x-code" equiv-text="&lt;code&gt;"/>previousblockhash<x id="CLOSE_TAG_CODE" ctype="x-code" equiv-text="&lt;/code&gt;"/>.</source>
+        <context-group purpose="location">
+          <context context-type="sourcefile">src/app/components/api-docs/api-docs.component.html</context>
+          <context context-type="linenumber">89</context>
+        </context-group>
+      </trans-unit>
+      <trans-unit id="8a4a4b8f308aaaeae782f7c9847013348d969c2d" datatype="html">
+        <source>Transactions</source>
+        <context-group purpose="location">
+          <context context-type="sourcefile">src/app/components/api-docs/api-docs.component.html</context>
+          <context context-type="linenumber">133</context>
+        </context-group>
+        <note priority="1" from="description">API Docs tab for Transactions</note>
+        <note priority="1" from="meaning">api-docs.tab.transactions</note>
+      </trans-unit>
+      <trans-unit id="a8ea1ec66e7bb9f92e87ae5482e50748baafffd2" datatype="html">
+        <source>Returns details about a transaction. Available fields: <x id="START_TAG_CODE" ctype="x-code" equiv-text="&lt;code&gt;"/>txid<x id="CLOSE_TAG_CODE" ctype="x-code" equiv-text="&lt;/code&gt;"/>, <x id="START_TAG_CODE" ctype="x-code" equiv-text="&lt;code&gt;"/>version<x id="CLOSE_TAG_CODE" ctype="x-code" equiv-text="&lt;/code&gt;"/>, <x id="START_TAG_CODE" ctype="x-code" equiv-text="&lt;code&gt;"/>locktime<x id="CLOSE_TAG_CODE" ctype="x-code" equiv-text="&lt;/code&gt;"/>, <x id="START_TAG_CODE" ctype="x-code" equiv-text="&lt;code&gt;"/>size<x id="CLOSE_TAG_CODE" ctype="x-code" equiv-text="&lt;/code&gt;"/>, <x id="START_TAG_CODE" ctype="x-code" equiv-text="&lt;code&gt;"/>weight<x id="CLOSE_TAG_CODE" ctype="x-code" equiv-text="&lt;/code&gt;"/>, <x id="START_TAG_CODE" ctype="x-code" equiv-text="&lt;code&gt;"/>fee<x id="CLOSE_TAG_CODE" ctype="x-code" equiv-text="&lt;/code&gt;"/>, <x id="START_TAG_CODE" ctype="x-code" equiv-text="&lt;code&gt;"/>vin<x id="CLOSE_TAG_CODE" ctype="x-code" equiv-text="&lt;/code&gt;"/>, <x id="START_TAG_CODE" ctype="x-code" equiv-text="&lt;code&gt;"/>vout<x id="CLOSE_TAG_CODE" ctype="x-code" equiv-text="&lt;/code&gt;"/>, and <x id="START_TAG_CODE" ctype="x-code" equiv-text="&lt;code&gt;"/>status<x id="CLOSE_TAG_CODE" ctype="x-code" equiv-text="&lt;/code&gt;"/>.</source>
+        <context-group purpose="location">
+          <context context-type="sourcefile">src/app/components/api-docs/api-docs.component.html</context>
+          <context context-type="linenumber">143</context>
+        </context-group>
+      </trans-unit>
+      <trans-unit id="7e784cfa5833e7b54d4dfc723fabde94f66ebde3" datatype="html">
+        <source>Returns the confirmation status of a transaction. Available fields: <x id="START_TAG_CODE" ctype="x-code" equiv-text="&lt;code&gt;"/>confirmed<x id="CLOSE_TAG_CODE" ctype="x-code" equiv-text="&lt;/code&gt; "/> (boolean), <x id="START_TAG_CODE" ctype="x-code" equiv-text="&lt;code&gt;"/>block_height<x id="CLOSE_TAG_CODE" ctype="x-code" equiv-text="&lt;/code&gt; "/> (optional), and <x id="START_TAG_CODE" ctype="x-code" equiv-text="&lt;code&gt;"/>block_hash<x id="CLOSE_TAG_CODE" ctype="x-code" equiv-text="&lt;/code&gt; "/> (optional).</source>
+        <context-group purpose="location">
+          <context context-type="sourcefile">src/app/components/api-docs/api-docs.component.html</context>
+          <context context-type="linenumber">147</context>
+        </context-group>
+      </trans-unit>
+      <trans-unit id="34c21c242665d87bf22645c90f571bd5078eac93" datatype="html">
+        <source>Returns a transaction serialized as hex.</source>
+        <context-group purpose="location">
+          <context context-type="sourcefile">src/app/components/api-docs/api-docs.component.html</context>
+          <context context-type="linenumber">151</context>
+        </context-group>
+      </trans-unit>
+      <trans-unit id="fd42ee72bb64b93578d7d2142ae50796d0056d7a" datatype="html">
+        <source>Returns a transaction as binary data.</source>
+        <context-group purpose="location">
+          <context context-type="sourcefile">src/app/components/api-docs/api-docs.component.html</context>
+          <context context-type="linenumber">155</context>
+        </context-group>
+      </trans-unit>
+      <trans-unit id="a57953199686e9980df838cb25edb51691941ac5" datatype="html">
+        <source>Returns a merkle inclusion proof for the transaction using <x id="START_LINK" ctype="x-a" equiv-text="&lt;a href=&quot;https://electrumx.readthedocs.io/en/latest/protocol-methods.html#blockchain-transaction-get-merkle&quot;&gt;"/>Electrum&apos;s blockchain.transaction.get_merkle format.<x id="CLOSE_LINK" ctype="x-a" equiv-text="&lt;/a&gt;"/></source>
+        <context-group purpose="location">
+          <context context-type="sourcefile">src/app/components/api-docs/api-docs.component.html</context>
+          <context context-type="linenumber">163</context>
+        </context-group>
+      </trans-unit>
+      <trans-unit id="fe9a40b2ff9674b4ab7d82624ffed340c9ee5b89" datatype="html">
+        <source>Returns the spending status of a transaction output. Available fields: <x id="START_TAG_CODE" ctype="x-code" equiv-text="&lt;code&gt;"/>spent<x id="CLOSE_TAG_CODE" ctype="x-code" equiv-text="&lt;/code&gt; "/> (boolean), <x id="START_TAG_CODE" ctype="x-code" equiv-text="&lt;code&gt;"/>txid<x id="CLOSE_TAG_CODE" ctype="x-code" equiv-text="&lt;/code&gt; "/> (optional), <x id="START_TAG_CODE" ctype="x-code" equiv-text="&lt;code&gt;"/>vin<x id="CLOSE_TAG_CODE" ctype="x-code" equiv-text="&lt;/code&gt; "/> (optional), and <x id="START_TAG_CODE" ctype="x-code" equiv-text="&lt;code&gt;"/>status<x id="CLOSE_TAG_CODE" ctype="x-code" equiv-text="&lt;/code&gt; "/> (optional, the status of the spending tx).</source>
+        <context-group purpose="location">
+          <context context-type="sourcefile">src/app/components/api-docs/api-docs.component.html</context>
+          <context context-type="linenumber">167</context>
+        </context-group>
+      </trans-unit>
+      <trans-unit id="0358265aa88614843e1f5e887b94c673808c84f1" datatype="html">
+        <source>Returns the spending status of all transaction outputs.</source>
+        <context-group purpose="location">
+          <context context-type="sourcefile">src/app/components/api-docs/api-docs.component.html</context>
+          <context context-type="linenumber">171</context>
+        </context-group>
+      </trans-unit>
+      <trans-unit id="01723473ecc53cab60ef1b37dc39d8941994d56f" datatype="html">
+        <source>Broadcast a raw transaction to the network. The transaction should be provided as hex in the request body. The <x id="START_TAG_CODE" ctype="x-code" equiv-text="&lt;code&gt;"/>txid<x id="CLOSE_TAG_CODE" ctype="x-code" equiv-text="&lt;/code&gt; "/> will be returned on success.</source>
+        <context-group purpose="location">
+          <context context-type="sourcefile">src/app/components/api-docs/api-docs.component.html</context>
+          <context context-type="linenumber">175</context>
+        </context-group>
+      </trans-unit>
+      <trans-unit id="d51106cc898981e9862d35a4db40796f0cf464f8" datatype="html">
+        <source>Returns a merkle inclusion proof for the transaction using <x id="START_LINK" ctype="x-a" equiv-text="&lt;a href=&quot;https://bitcoin.org/en/glossary/merkle-block&quot;&gt;"/>bitcoind&apos;s merkleblock<x id="CLOSE_LINK" ctype="x-a" equiv-text="&lt;/a&gt; "/> format.</source>
+        <context-group purpose="location">
+          <context context-type="sourcefile">src/app/components/api-docs/api-docs.component.html</context>
+          <context context-type="linenumber">159</context>
+        </context-group>
+      </trans-unit>
+      <trans-unit id="9885457131a86be85a59c5366767e82c12d0a288" datatype="html">
+        <source>Addresses</source>
+        <context-group purpose="location">
+          <context context-type="sourcefile">src/app/components/api-docs/api-docs.component.html</context>
+          <context context-type="linenumber">183</context>
+        </context-group>
+        <note priority="1" from="description">API Docs tab for Addresses</note>
+        <note priority="1" from="meaning">api-docs.tab.addresses</note>
+      </trans-unit>
+      <trans-unit id="e12cd52eaa77b446ba97436c145b59741151adf3" datatype="html">
+        <source>Returns details about an address. Available fields: <x id="START_TAG_CODE" ctype="x-code" equiv-text="&lt;code&gt;"/>address<x id="CLOSE_TAG_CODE" ctype="x-code" equiv-text="&lt;/code&gt;"/>, <x id="START_TAG_CODE" ctype="x-code" equiv-text="&lt;code&gt;"/>chain_stats<x id="CLOSE_TAG_CODE" ctype="x-code" equiv-text="&lt;/code&gt;"/>, and <x id="START_TAG_CODE" ctype="x-code" equiv-text="&lt;code&gt;"/>mempool_stats<x id="CLOSE_TAG_CODE" ctype="x-code" equiv-text="&lt;/code&gt;"/>. <x id="INTERPOLATION" equiv-text="{{ &apos;{&apos; }}"/>chain,mempool<x id="INTERPOLATION_1" equiv-text="{{ &apos;}&apos; }}"/>_stats each contain an object with <x id="START_TAG_CODE" ctype="x-code" equiv-text="&lt;code&gt;"/>tx_count<x id="CLOSE_TAG_CODE" ctype="x-code" equiv-text="&lt;/code&gt;"/>, <x id="START_TAG_CODE" ctype="x-code" equiv-text="&lt;code&gt;"/>funded_txo_count<x id="CLOSE_TAG_CODE" ctype="x-code" equiv-text="&lt;/code&gt;"/>, <x id="START_TAG_CODE" ctype="x-code" equiv-text="&lt;code&gt;"/>funded_txo_sum<x id="CLOSE_TAG_CODE" ctype="x-code" equiv-text="&lt;/code&gt;"/>, <x id="START_TAG_CODE" ctype="x-code" equiv-text="&lt;code&gt;"/>spent_txo_count<x id="CLOSE_TAG_CODE" ctype="x-code" equiv-text="&lt;/code&gt;"/>, and <x id="START_TAG_CODE" ctype="x-code" equiv-text="&lt;code&gt;"/>spent_txo_sum<x id="CLOSE_TAG_CODE" ctype="x-code" equiv-text="&lt;/code&gt;"/>.</source>
+        <context-group purpose="location">
+          <context context-type="sourcefile">src/app/components/api-docs/api-docs.component.html</context>
+          <context context-type="linenumber">193</context>
+        </context-group>
+      </trans-unit>
+      <trans-unit id="bdc501d28e02e07f692859977fdaee8c52eea401" datatype="html">
+        <source>Get transaction history for the specified address/scripthash, sorted with newest first. Returns up to 50 mempool transactions plus the first 25 confirmed transactions. You can request more confirmed transactions using <x id="START_TAG_CODE" ctype="x-code" equiv-text="&lt;code&gt;"/>:last_seen_txid<x id="CLOSE_TAG_CODE" ctype="x-code" equiv-text="&lt;/code&gt; "/> (see below). </source>
+        <context-group purpose="location">
+          <context context-type="sourcefile">src/app/components/api-docs/api-docs.component.html</context>
+          <context context-type="linenumber">197,198</context>
+        </context-group>
+      </trans-unit>
+      <trans-unit id="5676910aa3ffb568079a7499b366744fe3fd87ea" datatype="html">
+        <source>Get confirmed transaction history for the specified address/scripthash, sorted with newest first. Returns 25 transactions per page. More can be requested by specifying the last txid seen by the previous query.</source>
+        <context-group purpose="location">
+          <context context-type="sourcefile">src/app/components/api-docs/api-docs.component.html</context>
+          <context context-type="linenumber">201</context>
+        </context-group>
+      </trans-unit>
+      <trans-unit id="f10009779c64e19e20414fae506f27118420aa33" datatype="html">
+        <source>Get unconfirmed transaction history for the specified address/scripthash. Returns up to 50 transactions (no paging).</source>
+        <context-group purpose="location">
+          <context context-type="sourcefile">src/app/components/api-docs/api-docs.component.html</context>
+          <context context-type="linenumber">205</context>
+        </context-group>
+      </trans-unit>
+      <trans-unit id="4eb50557085c85bfca995b6ee0de56ec3f5e97eb" datatype="html">
+        <source>Get the list of unspent transaction outputs associated with the address/scripthash. Available fields: <x id="START_TAG_CODE" ctype="x-code" equiv-text="&lt;code&gt;"/>txid<x id="CLOSE_TAG_CODE" ctype="x-code" equiv-text="&lt;/code&gt;"/>, <x id="START_TAG_CODE" ctype="x-code" equiv-text="&lt;code&gt;"/>vout<x id="CLOSE_TAG_CODE" ctype="x-code" equiv-text="&lt;/code&gt;"/>, <x id="START_TAG_CODE" ctype="x-code" equiv-text="&lt;code&gt;"/>value<x id="CLOSE_TAG_CODE" ctype="x-code" equiv-text="&lt;/code&gt;"/>, and <x id="START_TAG_CODE" ctype="x-code" equiv-text="&lt;code&gt;"/>status<x id="CLOSE_TAG_CODE" ctype="x-code" equiv-text="&lt;/code&gt;"/> (with the status of the funding tx).<x id="START_TAG_NG_CONTAINER" ctype="x-ng_container" equiv-text="&lt;ng-container *ngIf=&quot;network.val === &apos;liquid&apos;&quot;&gt;"/>There is also a <x id="START_TAG_CODE" ctype="x-code" equiv-text="&lt;code&gt;"/>valuecommitment<x id="CLOSE_TAG_CODE" ctype="x-code" equiv-text="&lt;/code&gt;"/> field that may appear in place of <x id="START_TAG_CODE" ctype="x-code" equiv-text="&lt;code&gt;"/>value<x id="CLOSE_TAG_CODE" ctype="x-code" equiv-text="&lt;/code&gt;"/>, plus the following additional fields: <x id="START_TAG_CODE" ctype="x-code" equiv-text="&lt;code&gt;"/>asset<x id="CLOSE_TAG_CODE" ctype="x-code" equiv-text="&lt;/code&gt;"/>/<x id="START_TAG_CODE" ctype="x-code" equiv-text="&lt;code&gt;"/>assetcommitment<x id="CLOSE_TAG_CODE" ctype="x-code" equiv-text="&lt;/code&gt;"/>, <x id="START_TAG_CODE" ctype="x-code" equiv-text="&lt;code&gt;"/>nonce<x id="CLOSE_TAG_CODE" ctype="x-code" equiv-text="&lt;/code&gt;"/>/<x id="START_TAG_CODE" ctype="x-code" equiv-text="&lt;code&gt;"/>noncecommitment<x id="CLOSE_TAG_CODE" ctype="x-code" equiv-text="&lt;/code&gt;"/>, <x id="START_TAG_CODE" ctype="x-code" equiv-text="&lt;code&gt;"/>surjection_proof<x id="CLOSE_TAG_CODE" ctype="x-code" equiv-text="&lt;/code&gt;"/>, and <x id="START_TAG_CODE" ctype="x-code" equiv-text="&lt;code&gt;"/>range_proof<x id="CLOSE_TAG_CODE" ctype="x-code" equiv-text="&lt;/code&gt;"/>.<x id="CLOSE_TAG_NG_CONTAINER" ctype="x-ng_container" equiv-text="&lt;/ng-container&gt;"/></source>
+        <context-group purpose="location">
+          <context context-type="sourcefile">src/app/components/api-docs/api-docs.component.html</context>
+          <context context-type="linenumber">209</context>
+        </context-group>
+      </trans-unit>
+      <trans-unit id="b861fd11d5aa8772acc40c5412621b6dd52378e8" datatype="html">
         <source>Assets</source>
         <context-group purpose="location">
-          <context context-type="sourcefile">src/app/assets/assets.component.ts</context>
+          <context context-type="sourcefile">src/app/components/api-docs/api-docs.component.html</context>
+          <context context-type="linenumber">217</context>
+        </context-group>
+        <note priority="1" from="description">API Docs tab for Assets</note>
+        <note priority="1" from="meaning">api-docs.tab.assets</note>
+      </trans-unit>
+      <trans-unit id="b885a96aa1a96bff3f603dab79746f90eef5cbdf" datatype="html">
+        <source>Returns information about a Liquid asset.</source>
+        <context-group purpose="location">
+          <context context-type="sourcefile">src/app/components/api-docs/api-docs.component.html</context>
+          <context context-type="linenumber">227</context>
+        </context-group>
+      </trans-unit>
+      <trans-unit id="4a0bf20cf26a4f4a387bed5c3d47c23294cb606e" datatype="html">
+        <source>Returns transactions associated with the specified Liquid asset. For the network&apos;s native asset, returns a list of peg in, peg out, and burn transactions. For user-issued assets, returns a list of issuance, reissuance, and burn transactions. Does not include regular transactions transferring this asset.</source>
+        <context-group purpose="location">
+          <context context-type="sourcefile">src/app/components/api-docs/api-docs.component.html</context>
+          <context context-type="linenumber">231</context>
+        </context-group>
+      </trans-unit>
+      <trans-unit id="44a238eb28145f904f3a5bbfd4050987668f78d0" datatype="html">
+        <source>Get the current total supply of the specified asset. For the native asset (L-BTC), this is calculated as [chain,mempool]_stats.peg_in_amount - [chain,mempool]_stats.peg_out_amount - [chain,mempool]_stats.burned_amount. For issued assets, this is calculated as [chain,mempool]_stats.issued_amount - [chain,mempool]_stats.burned_amount. Not available for assets with blinded issuances. If /decimal is specified, returns the supply as a decimal according to the asset&apos;s divisibility. Otherwise, returned in base units.</source>
+        <context-group purpose="location">
+          <context context-type="sourcefile">src/app/components/api-docs/api-docs.component.html</context>
+          <context context-type="linenumber">235</context>
+        </context-group>
+      </trans-unit>
+      <trans-unit id="a29245620333b4788dee4c478c327d99846513c6" datatype="html">
+        <source>BSQ</source>
+        <context-group purpose="location">
+          <context context-type="sourcefile">src/app/components/api-docs/api-docs.component.html</context>
+          <context context-type="linenumber">242</context>
+        </context-group>
+        <note priority="1" from="description">API Docs tab for BSQ</note>
+        <note priority="1" from="meaning">api-docs.tab.bsq</note>
+      </trans-unit>
+      <trans-unit id="088d201b8d0589637d7aa64457a6cdd97a5d0f11" datatype="html">
+        <source>Returns statistics about all Bisq transactions.</source>
+        <context-group purpose="location">
+          <context context-type="sourcefile">src/app/components/api-docs/api-docs.component.html</context>
+          <context context-type="linenumber">252</context>
+        </context-group>
+      </trans-unit>
+      <trans-unit id="5d67fbdf2986058351024c16d526c444475ead37" datatype="html">
+        <source>Returns details about a Bisq transaction.</source>
+        <context-group purpose="location">
+          <context context-type="sourcefile">src/app/components/api-docs/api-docs.component.html</context>
+          <context context-type="linenumber">256</context>
+        </context-group>
+      </trans-unit>
+      <trans-unit id="e9a58657c410cf65dba4c3cdfb1af7099dedb241" datatype="html">
+        <source>Returns :length of latest Bisq transactions, starting from :index.</source>
+        <context-group purpose="location">
+          <context context-type="sourcefile">src/app/components/api-docs/api-docs.component.html</context>
+          <context context-type="linenumber">260</context>
+        </context-group>
+      </trans-unit>
+      <trans-unit id="e7e7c97535181ba299bc0ad02904f851088a0dd5" datatype="html">
+        <source>Returns all Bisq transactions that exist in a Bitcoin block.</source>
+        <context-group purpose="location">
+          <context context-type="sourcefile">src/app/components/api-docs/api-docs.component.html</context>
+          <context context-type="linenumber">264</context>
+        </context-group>
+      </trans-unit>
+      <trans-unit id="6fdafaace68cb298c6281e89eedc704f3d8f3f6a" datatype="html">
+        <source>Returns :length Bitcoin blocks that contain Bisq transactions, starting from :index.</source>
+        <context-group purpose="location">
+          <context context-type="sourcefile">src/app/components/api-docs/api-docs.component.html</context>
+          <context context-type="linenumber">268</context>
+        </context-group>
+      </trans-unit>
+      <trans-unit id="ac234ff46c8f499399a20fb5d74005094de7cdcd" datatype="html">
+        <source>Returns the most recently processed Bitcoin block height processed by Bisq.</source>
+        <context-group purpose="location">
+          <context context-type="sourcefile">src/app/components/api-docs/api-docs.component.html</context>
+          <context context-type="linenumber">272</context>
+        </context-group>
+      </trans-unit>
+      <trans-unit id="9604b870a64e6635062828425fcb801371e716ad" datatype="html">
+        <source>Returns all Bisq transactions belonging to a Bitcoin address, with &apos;B&apos; prefixed in front of the address.</source>
+        <context-group purpose="location">
+          <context context-type="sourcefile">src/app/components/api-docs/api-docs.component.html</context>
+          <context context-type="linenumber">276</context>
+        </context-group>
+      </trans-unit>
+      <trans-unit id="clipboard.copied-message" datatype="html">
+        <source>Copied!</source>
+        <context-group purpose="location">
+          <context context-type="sourcefile">src/app/components/clipboard/clipboard.component.ts</context>
+          <context context-type="linenumber">15</context>
+        </context-group>
+      </trans-unit>
+      <trans-unit id="f85c05147b720576e50336cf26f63d3b05601699" datatype="html">
+        <source>This transaction saved <x id="INTERPOLATION" equiv-text="ction saved {{ segwitGains.realizedGains * 100 | number:"/>% on fees by using native SegWit-Bech32</source>
+        <context-group purpose="location">
+          <context context-type="sourcefile">src/app/components/tx-features/tx-features.component.html</context>
+          <context context-type="linenumber">1</context>
+        </context-group>
+        <note priority="1" from="description">ngbTooltip about segwit gains</note>
+      </trans-unit>
+      <trans-unit id="0ca27703757bf9a636a0b9b61e6a0cf248781cb4" datatype="html">
+        <source>SegWit</source>
+        <context-group purpose="location">
+          <context context-type="sourcefile">src/app/components/tx-features/tx-features.component.html</context>
+          <context context-type="linenumber">1</context>
+        </context-group>
+        <context-group purpose="location">
+          <context context-type="sourcefile">src/app/components/tx-features/tx-features.component.html</context>
+          <context context-type="linenumber">3</context>
+        </context-group>
+        <context-group purpose="location">
+          <context context-type="sourcefile">src/app/components/tx-features/tx-features.component.html</context>
+          <context context-type="linenumber">5</context>
+        </context-group>
+        <note priority="1" from="description">SegWit</note>
+        <note priority="1" from="meaning">tx-features.tag.segwit</note>
+      </trans-unit>
+      <trans-unit id="975f46d122f2ca0a187308399a58b44d61ef08eb" datatype="html">
+        <source>This transaction saved <x id="INTERPOLATION" equiv-text="ction saved {{ segwitGains.realizedGains * 100 | number:"/>% on fees by using SegWit and could save <x id="INTERPOLATION_1" equiv-text=" could save {{ segwitGains.potentialBech32Gains * 100 | number "/>% more by fully upgrading to native SegWit-Bech32</source>
+        <context-group purpose="location">
+          <context context-type="sourcefile">src/app/components/tx-features/tx-features.component.html</context>
+          <context context-type="linenumber">3</context>
+        </context-group>
+        <note priority="1" from="description">ngbTooltip about double segwit gains</note>
+      </trans-unit>
+      <trans-unit id="1be04d5407059059b596f72696a3d1704ce9c0ef" datatype="html">
+        <source>This transaction could save <x id="INTERPOLATION" equiv-text=" could save {{ segwitGains.potentialBech32Gains * 100 | number "/>% on fees by upgrading to native SegWit-Bech32 or <x id="INTERPOLATION_1" equiv-text="t-Bech32 or {{ segwitGains.potentialP2shGains * 100 | number:"/>% by upgrading to SegWit-P2SH</source>
+        <context-group purpose="location">
+          <context context-type="sourcefile">src/app/components/tx-features/tx-features.component.html</context>
+          <context context-type="linenumber">5</context>
+        </context-group>
+        <note priority="1" from="description">ngbTooltip about missed out gains</note>
+      </trans-unit>
+      <trans-unit id="5531c86f8e09b83930f66566fb85baf3057e2f51" datatype="html">
+        <source>This transaction support Replace-By-Fee (RBF) allowing fee bumping</source>
+        <context-group purpose="location">
+          <context context-type="sourcefile">src/app/components/tx-features/tx-features.component.html</context>
+          <context context-type="linenumber">8</context>
+        </context-group>
+        <note priority="1" from="description">RBF tooltip</note>
+      </trans-unit>
+      <trans-unit id="f0e7d6d900658ee5ce66d8fef3637caf13891c53" datatype="html">
+        <source>RBF</source>
+        <context-group purpose="location">
+          <context context-type="sourcefile">src/app/components/tx-features/tx-features.component.html</context>
+          <context context-type="linenumber">8</context>
+        </context-group>
+        <context-group purpose="location">
+          <context context-type="sourcefile">src/app/components/tx-features/tx-features.component.html</context>
+          <context context-type="linenumber">9</context>
+        </context-group>
+        <note priority="1" from="description">RBF</note>
+        <note priority="1" from="meaning">tx-features.tag.rbf</note>
+      </trans-unit>
+      <trans-unit id="85ce9e4f45873116b746899169cbc3445321d60c" datatype="html">
+        <source>This transaction does NOT support Replace-By-Fee (RBF) and cannot be fee bumped using this method</source>
+        <context-group purpose="location">
+          <context context-type="sourcefile">src/app/components/tx-features/tx-features.component.html</context>
+          <context context-type="linenumber">9</context>
+        </context-group>
+        <note priority="1" from="description">RBF disabled tooltip</note>
+      </trans-unit>
+      <trans-unit id="b2035d486e8d59980736a224891d9790c981691a" datatype="html">
+        <source>Optimal</source>
+        <context-group purpose="location">
+          <context context-type="sourcefile">src/app/components/tx-fee-rating/tx-fee-rating.component.html</context>
+          <context context-type="linenumber">1</context>
+        </context-group>
+        <note priority="1" from="description">TX Fee Rating is Optimal</note>
+        <note priority="1" from="meaning">tx-fee-rating.optimal</note>
+      </trans-unit>
+      <trans-unit id="9d92d02835569b64f0dce58e81a0d22dd798f6e5" datatype="html">
+        <source>Only ~<x id="INTERPOLATION" equiv-text="ltip=&quot;Only ~{{ medianFeeNeeded | number "/> sat/vB was needed to get into this block</source>
+        <context-group purpose="location">
+          <context context-type="sourcefile">src/app/components/tx-fee-rating/tx-fee-rating.component.html</context>
+          <context context-type="linenumber">2</context>
+        </context-group>
+        <note priority="1" from="description">tx-fee-rating.warning-tooltip</note>
+      </trans-unit>
+      <trans-unit id="0fa66b0c410bef320d3f370d7c98c51754b5f28f" datatype="html">
+        <source>Overpaid <x id="INTERPOLATION" equiv-text="{{ overpaidTimes }}"/>x</source>
+        <context-group purpose="location">
+          <context context-type="sourcefile">src/app/components/tx-fee-rating/tx-fee-rating.component.html</context>
+          <context context-type="linenumber">2</context>
+        </context-group>
+        <context-group purpose="location">
+          <context context-type="sourcefile">src/app/components/tx-fee-rating/tx-fee-rating.component.html</context>
+          <context context-type="linenumber">3</context>
+        </context-group>
+        <note priority="1" from="description">TX Fee Rating is Warning</note>
+        <note priority="1" from="meaning">tx-fee-rating.overpaid.warning</note>
+      </trans-unit>
+      <trans-unit id="34c2bcb58f4d34598076134799a4c92eec7ba43c" datatype="html">
+        <source>Only ~<x id="INTERPOLATION" equiv-text="ltip=&quot;Only ~{{ medianFeeNeeded | number :"/> sat/vB was needed to get into this block</source>
+        <context-group purpose="location">
+          <context context-type="sourcefile">src/app/components/tx-fee-rating/tx-fee-rating.component.html</context>
+          <context context-type="linenumber">3</context>
+        </context-group>
+        <note priority="1" from="description">tx-fee-rating.warning-tooltip</note>
+      </trans-unit>
+      <trans-unit id="time-since.just-now" datatype="html">
+        <source>Just now</source>
+        <context-group purpose="location">
+          <context context-type="sourcefile">src/app/components/time-since/time-since.component.ts</context>
+          <context context-type="linenumber">56</context>
+        </context-group>
+      </trans-unit>
+      <trans-unit id="time-since.year.ago" datatype="html">
+        <source><x id="INTERPOLATION" equiv-text="counter"/> year ago</source>
+        <context-group purpose="location">
+          <context context-type="sourcefile">src/app/components/time-since/time-since.component.ts</context>
+          <context context-type="linenumber">65</context>
+        </context-group>
+      </trans-unit>
+      <trans-unit id="time-since.month.ago" datatype="html">
+        <source><x id="INTERPOLATION" equiv-text="counter"/> month ago</source>
+        <context-group purpose="location">
+          <context context-type="sourcefile">src/app/components/time-since/time-since.component.ts</context>
+          <context context-type="linenumber">66</context>
+        </context-group>
+      </trans-unit>
+      <trans-unit id="time-since.week.ago" datatype="html">
+        <source><x id="INTERPOLATION" equiv-text="counter"/> week ago</source>
+        <context-group purpose="location">
+          <context context-type="sourcefile">src/app/components/time-since/time-since.component.ts</context>
+          <context context-type="linenumber">67</context>
+        </context-group>
+      </trans-unit>
+      <trans-unit id="time-since.day.ago" datatype="html">
+        <source><x id="INTERPOLATION" equiv-text="counter"/> day ago</source>
+        <context-group purpose="location">
+          <context context-type="sourcefile">src/app/components/time-since/time-since.component.ts</context>
+          <context context-type="linenumber">68</context>
+        </context-group>
+      </trans-unit>
+      <trans-unit id="time-since.hour.ago" datatype="html">
+        <source><x id="INTERPOLATION" equiv-text="counter"/> hour ago</source>
+        <context-group purpose="location">
+          <context context-type="sourcefile">src/app/components/time-since/time-since.component.ts</context>
+          <context context-type="linenumber">69</context>
+        </context-group>
+      </trans-unit>
+      <trans-unit id="time-since.min.ago" datatype="html">
+        <source><x id="INTERPOLATION" equiv-text="counter"/> min ago</source>
+        <context-group purpose="location">
+          <context context-type="sourcefile">src/app/components/time-since/time-since.component.ts</context>
+          <context context-type="linenumber">72</context>
+        </context-group>
+      </trans-unit>
+      <trans-unit id="time-since.minute.ago" datatype="html">
+        <source><x id="INTERPOLATION" equiv-text="counter"/> minute ago</source>
+        <context-group purpose="location">
+          <context context-type="sourcefile">src/app/components/time-since/time-since.component.ts</context>
+          <context context-type="linenumber">74</context>
+        </context-group>
+      </trans-unit>
+      <trans-unit id="time-since.sec.ago" datatype="html">
+        <source><x id="INTERPOLATION" equiv-text="counter"/> sec ago</source>
+        <context-group purpose="location">
+          <context context-type="sourcefile">src/app/components/time-since/time-since.component.ts</context>
+          <context context-type="linenumber">77</context>
+        </context-group>
+      </trans-unit>
+      <trans-unit id="time-since.second.ago" datatype="html">
+        <source><x id="INTERPOLATION" equiv-text="counter"/> second ago</source>
+        <context-group purpose="location">
+          <context context-type="sourcefile">src/app/components/time-since/time-since.component.ts</context>
+          <context context-type="linenumber">79</context>
+        </context-group>
+      </trans-unit>
+      <trans-unit id="time-since.years.ago" datatype="html">
+        <source><x id="INTERPOLATION" equiv-text="counter"/> years ago</source>
+        <context-group purpose="location">
+          <context context-type="sourcefile">src/app/components/time-since/time-since.component.ts</context>
+          <context context-type="linenumber">83</context>
+        </context-group>
+      </trans-unit>
+      <trans-unit id="time-since.months.ago" datatype="html">
+        <source><x id="INTERPOLATION" equiv-text="counter"/> months ago</source>
+        <context-group purpose="location">
+          <context context-type="sourcefile">src/app/components/time-since/time-since.component.ts</context>
+          <context context-type="linenumber">84</context>
+        </context-group>
+      </trans-unit>
+      <trans-unit id="time-since.weeks.ago" datatype="html">
+        <source><x id="INTERPOLATION" equiv-text="counter"/> weeks ago</source>
+        <context-group purpose="location">
+          <context context-type="sourcefile">src/app/components/time-since/time-since.component.ts</context>
+          <context context-type="linenumber">85</context>
+        </context-group>
+      </trans-unit>
+      <trans-unit id="time-since.days.ago" datatype="html">
+        <source><x id="INTERPOLATION" equiv-text="counter"/> days ago</source>
+        <context-group purpose="location">
+          <context context-type="sourcefile">src/app/components/time-since/time-since.component.ts</context>
+          <context context-type="linenumber">86</context>
+        </context-group>
+      </trans-unit>
+      <trans-unit id="time-since.hours.ago" datatype="html">
+        <source><x id="INTERPOLATION" equiv-text="counter"/> hours ago</source>
+        <context-group purpose="location">
+          <context context-type="sourcefile">src/app/components/time-since/time-since.component.ts</context>
+          <context context-type="linenumber">87</context>
+        </context-group>
+      </trans-unit>
+      <trans-unit id="time-since.mins.ago" datatype="html">
+        <source><x id="INTERPOLATION" equiv-text="counter"/> mins ago</source>
+        <context-group purpose="location">
+          <context context-type="sourcefile">src/app/components/time-since/time-since.component.ts</context>
+          <context context-type="linenumber">90</context>
+        </context-group>
+      </trans-unit>
+      <trans-unit id="time-since.minutes.ago" datatype="html">
+        <source><x id="INTERPOLATION" equiv-text="counter"/> minutes ago</source>
+        <context-group purpose="location">
+          <context context-type="sourcefile">src/app/components/time-since/time-since.component.ts</context>
+          <context context-type="linenumber">92</context>
+        </context-group>
+      </trans-unit>
+      <trans-unit id="time-since.secs.ago" datatype="html">
+        <source><x id="INTERPOLATION" equiv-text="counter"/> secs ago</source>
+        <context-group purpose="location">
+          <context context-type="sourcefile">src/app/components/time-since/time-since.component.ts</context>
+          <context context-type="linenumber">95</context>
+        </context-group>
+      </trans-unit>
+      <trans-unit id="time-since.seconds.ago" datatype="html">
+        <source><x id="INTERPOLATION" equiv-text="counter"/> seconds ago</source>
+        <context-group purpose="location">
+          <context context-type="sourcefile">src/app/components/time-since/time-since.component.ts</context>
+          <context context-type="linenumber">97</context>
+        </context-group>
+      </trans-unit>
+      <trans-unit id="2799825781368047816" datatype="html">
+        <source>Transaction fee</source>
+        <context-group purpose="location">
+          <context context-type="sourcefile">src/app/shared/pipes/scriptpubkey-type-pipe/scriptpubkey-type.pipe.ts</context>
+          <context context-type="linenumber">11</context>
+        </context-group>
+      </trans-unit>
+      <trans-unit id="2a30a4cdb123a03facc5ab8c5b3e6d8b8dbbc3d4" datatype="html">
+        <source>BSQ statistics</source>
+        <context-group purpose="location">
+          <context context-type="sourcefile">src/app/bisq/bisq-stats/bisq-stats.component.ts</context>
+          <context context-type="linenumber">24</context>
+        </context-group>
+        <context-group purpose="location">
+          <context context-type="sourcefile">src/app/bisq/bisq-stats/bisq-stats.component.html</context>
+          <context context-type="linenumber">2</context>
+        </context-group>
+      </trans-unit>
+      <trans-unit id="1cde02174ca8cc2cc0b18172cd2ec598aa82dcc7" datatype="html">
+        <source>Existing amount</source>
+        <context-group purpose="location">
+          <context context-type="sourcefile">src/app/bisq/bisq-stats/bisq-stats.component.html</context>
+          <context context-type="linenumber">12</context>
+        </context-group>
+        <context-group purpose="location">
+          <context context-type="sourcefile">src/app/bisq/bisq-stats/bisq-stats.component.html</context>
+          <context context-type="linenumber">54</context>
+        </context-group>
+        <note priority="1" from="description">BSQ existing amount</note>
+      </trans-unit>
+      <trans-unit id="3218e6768d0d5fbc69d4931819e21451c89ba8ed" datatype="html">
+        <source>Minted amount</source>
+        <context-group purpose="location">
+          <context context-type="sourcefile">src/app/bisq/bisq-stats/bisq-stats.component.html</context>
+          <context context-type="linenumber">16</context>
+        </context-group>
+        <context-group purpose="location">
+          <context context-type="sourcefile">src/app/bisq/bisq-stats/bisq-stats.component.html</context>
+          <context context-type="linenumber">58</context>
+        </context-group>
+        <note priority="1" from="description">BSQ minted amount</note>
+      </trans-unit>
+      <trans-unit id="32377aae07f946d943f9361c8e518f714988c619" datatype="html">
+        <source>Burnt amount</source>
+        <context-group purpose="location">
+          <context context-type="sourcefile">src/app/bisq/bisq-stats/bisq-stats.component.html</context>
+          <context context-type="linenumber">20</context>
+        </context-group>
+        <context-group purpose="location">
+          <context context-type="sourcefile">src/app/bisq/bisq-stats/bisq-stats.component.html</context>
+          <context context-type="linenumber">62</context>
+        </context-group>
+        <context-group purpose="location">
+          <context context-type="sourcefile">src/app/bisq/bisq-transfers/bisq-transfers.component.html</context>
+          <context context-type="linenumber">62</context>
+        </context-group>
+        <context-group purpose="location">
+          <context context-type="sourcefile">src/app/bisq/bisq-transaction/bisq-transaction.component.html</context>
+          <context context-type="linenumber">57</context>
+        </context-group>
+        <note priority="1" from="description">BSQ burnt amount</note>
+      </trans-unit>
+      <trans-unit id="7882f2edb1d4139800b276b6b0bbf5ae0b2234ef" datatype="html">
+        <source>Addresses</source>
+        <context-group purpose="location">
+          <context context-type="sourcefile">src/app/bisq/bisq-stats/bisq-stats.component.html</context>
+          <context context-type="linenumber">24</context>
+        </context-group>
+        <context-group purpose="location">
+          <context context-type="sourcefile">src/app/bisq/bisq-stats/bisq-stats.component.html</context>
+          <context context-type="linenumber">66</context>
+        </context-group>
+        <note priority="1" from="description">BSQ addresses</note>
+      </trans-unit>
+      <trans-unit id="fb5b5aec9a6add4912de64b7bbc55884cc7f8e3a" datatype="html">
+        <source>Unspent TXOs</source>
+        <context-group purpose="location">
+          <context context-type="sourcefile">src/app/bisq/bisq-stats/bisq-stats.component.html</context>
+          <context context-type="linenumber">28</context>
+        </context-group>
+        <context-group purpose="location">
+          <context context-type="sourcefile">src/app/bisq/bisq-stats/bisq-stats.component.html</context>
+          <context context-type="linenumber">70</context>
+        </context-group>
+        <note priority="1" from="description">BSQ unspent transaction outputs</note>
+      </trans-unit>
+      <trans-unit id="0f8a41c901cd606bd3389d8a022cee193264f20b" datatype="html">
+        <source>Spent TXOs</source>
+        <context-group purpose="location">
+          <context context-type="sourcefile">src/app/bisq/bisq-stats/bisq-stats.component.html</context>
+          <context context-type="linenumber">32</context>
+        </context-group>
+        <note priority="1" from="description">BSQ spent transaction outputs</note>
+      </trans-unit>
+      <trans-unit id="4d6ee53858628de558a18623894a03c8673bce9e" datatype="html">
+        <source>Price</source>
+        <context-group purpose="location">
+          <context context-type="sourcefile">src/app/bisq/bisq-stats/bisq-stats.component.html</context>
+          <context context-type="linenumber">36</context>
+        </context-group>
+        <context-group purpose="location">
+          <context context-type="sourcefile">src/app/bisq/bisq-stats/bisq-stats.component.html</context>
+          <context context-type="linenumber">78</context>
+        </context-group>
+        <note priority="1" from="description">BSQ token price</note>
+      </trans-unit>
+      <trans-unit id="b8552f7d0a57c0cc7e63eb57d3371ea35a8bbfd3" datatype="html">
+        <source>Market cap</source>
+        <context-group purpose="location">
+          <context context-type="sourcefile">src/app/bisq/bisq-stats/bisq-stats.component.html</context>
           <context context-type="linenumber">40</context>
         </context-group>
         <context-group purpose="location">
-          <context context-type="sourcefile">src/app/components/master-page/master-page.component.html</context>
-          <context context-type="linenumber">56,58</context>
-        </context-group>
-      </trans-unit>
-      <trans-unit id="729754dd19eb9ce0670b0aeb5a6ae60574c2c563" datatype="html">
-        <source>Address</source>
-        <context-group purpose="location">
-<<<<<<< HEAD
-          <context context-type="sourcefile">src/app/bisq/bisq-address/bisq-address.component.html</context>
-          <context context-type="linenumber">2</context>
-        </context-group>
-        <context-group purpose="location">
-          <context context-type="sourcefile">src/app/components/address/address.component.html</context>
-          <context context-type="linenumber">2,3</context>
-=======
-          <context context-type="sourcefile">src/app/components/transaction/transaction.component.html</context>
-          <context context-type="linenumber">332</context>
-        </context-group>
-        <context-group purpose="location">
-          <context context-type="sourcefile">src/app/components/transaction/transaction.component.html</context>
-          <context context-type="linenumber">342</context>
->>>>>>> 3a14bd45
-        </context-group>
-        <note priority="1" from="description">shared.address</note>
-      </trans-unit>
-      <trans-unit id="a9b87c3aa4731edee661c8287ef3aab71799c0b8" datatype="html">
-        <source>Total received</source>
-        <context-group purpose="location">
-          <context context-type="sourcefile">src/app/bisq/bisq-address/bisq-address.component.html</context>
-          <context context-type="linenumber">20</context>
-        </context-group>
-        <context-group purpose="location">
-          <context context-type="sourcefile">src/app/components/address/address.component.html</context>
-          <context context-type="linenumber">21,22</context>
-        </context-group>
-        <note priority="1" from="description">address.total-received</note>
-      </trans-unit>
-      <trans-unit id="f149942f271231be52f55589398967093382d96d" datatype="html">
-        <source>Total sent</source>
-        <context-group purpose="location">
-          <context context-type="sourcefile">src/app/bisq/bisq-address/bisq-address.component.html</context>
-          <context context-type="linenumber">24</context>
-        </context-group>
-        <context-group purpose="location">
-          <context context-type="sourcefile">src/app/bisq/bisq-blocks/bisq-blocks.component.html</context>
-          <context context-type="linenumber">14,15</context>
-        </context-group>
-        <context-group purpose="location">
-          <context context-type="sourcefile">src/app/components/address/address.component.html</context>
-          <context context-type="linenumber">25,26</context>
-        </context-group>
-        <note priority="1" from="description">address.total-sent</note>
-      </trans-unit>
-      <trans-unit id="7e69426bd97a606d8ae6026762858e6e7c86a1fd" datatype="html">
-        <source>Balance</source>
-        <context-group purpose="location">
-          <context context-type="sourcefile">src/app/bisq/bisq-address/bisq-address.component.html</context>
-          <context context-type="linenumber">28</context>
-        </context-group>
-        <context-group purpose="location">
-          <context context-type="sourcefile">src/app/components/address/address.component.html</context>
-          <context context-type="linenumber">30,31</context>
-        </context-group>
-        <note priority="1" from="description">address.balance</note>
-      </trans-unit>
-      <trans-unit id="27387c2af5dcaf343a548feba821515f5dc00faa" datatype="html">
-        <source><x id="INTERPOLATION" equiv-text="{{ i }}"/> transaction</source>
-        <context-group purpose="location">
-          <context context-type="sourcefile">src/app/bisq/bisq-address/bisq-address.component.html</context>
-          <context context-type="linenumber">48</context>
-        </context-group>
-        <context-group purpose="location">
-          <context context-type="sourcefile">src/app/bisq/bisq-block/bisq-block.component.html</context>
-          <context context-type="linenumber">49</context>
-        </context-group>
-        <context-group purpose="location">
-          <context context-type="sourcefile">src/app/components/block/block.component.html</context>
-          <context context-type="linenumber">87,88</context>
-        </context-group>
-        <context-group purpose="location">
-          <context context-type="sourcefile">src/app/components/blockchain-blocks/blockchain-blocks.component.html</context>
-          <context context-type="linenumber">18</context>
-        </context-group>
-        <context-group purpose="location">
-          <context context-type="sourcefile">src/app/components/mempool-blocks/mempool-blocks.component.html</context>
-          <context context-type="linenumber">16,17</context>
-        </context-group>
-        <note priority="1" from="description">shared.transaction-count.singular</note>
-      </trans-unit>
-      <trans-unit id="14779b0ce4cbc4d975a35a8fe074426228a324f3" datatype="html">
-        <source><x id="INTERPOLATION" equiv-text="{{ i }}"/> transactions</source>
-        <context-group purpose="location">
-          <context context-type="sourcefile">src/app/bisq/bisq-address/bisq-address.component.html</context>
-          <context context-type="linenumber">49</context>
-        </context-group>
-        <context-group purpose="location">
-<<<<<<< HEAD
-          <context context-type="sourcefile">src/app/bisq/bisq-block/bisq-block.component.html</context>
-          <context context-type="linenumber">50</context>
-=======
-          <context context-type="sourcefile">src/app/components/transaction/transaction.component.html</context>
-          <context context-type="linenumber">299</context>
->>>>>>> 3a14bd45
-        </context-group>
-        <context-group purpose="location">
-<<<<<<< HEAD
-          <context context-type="sourcefile">src/app/components/block/block.component.html</context>
-          <context context-type="linenumber">88,89</context>
-=======
-          <context context-type="sourcefile">src/app/components/transaction/transaction.component.html</context>
-          <context context-type="linenumber">300</context>
->>>>>>> 3a14bd45
-        </context-group>
-        <context-group purpose="location">
-<<<<<<< HEAD
-          <context context-type="sourcefile">src/app/components/blockchain-blocks/blockchain-blocks.component.html</context>
-          <context context-type="linenumber">19</context>
-=======
-          <context context-type="sourcefile">src/app/components/transaction/transaction.component.html</context>
-          <context context-type="linenumber">315</context>
->>>>>>> 3a14bd45
-        </context-group>
-        <context-group purpose="location">
-          <context context-type="sourcefile">src/app/components/mempool-blocks/mempool-blocks.component.html</context>
-          <context context-type="linenumber">17,18</context>
-        </context-group>
-        <note priority="1" from="description">shared.transaction-count.plural</note>
-      </trans-unit>
-<<<<<<< HEAD
+          <context context-type="sourcefile">src/app/bisq/bisq-stats/bisq-stats.component.html</context>
+          <context context-type="linenumber">82</context>
+        </context-group>
+        <note priority="1" from="description">BSQ token market cap</note>
+      </trans-unit>
       <trans-unit id="bisq-address.component.browser-title" datatype="html">
         <source>Address: <x id="INTERPOLATION" equiv-text="this.addressString"/></source>
-=======
-      <trans-unit id="e8b52d333f9395e1ae9c541d45dfb8c1cd017424" datatype="html">
-        <source>In ~<x id="INTERPOLATION" equiv-text="{{ i }}"/> minute</source>
-        <context-group purpose="location">
-          <context context-type="sourcefile">src/app/components/transaction/transaction.component.html</context>
-          <context context-type="linenumber">317</context>
-        </context-group>
->>>>>>> 3a14bd45
         <context-group purpose="location">
           <context context-type="sourcefile">src/app/bisq/bisq-address/bisq-address.component.ts</context>
-          <context context-type="linenumber">43</context>
-        </context-group>
-      </trans-unit>
-      <trans-unit id="51e0346da0d58dd6ee252cdaae9ca2711b2f540a" datatype="html">
-        <source>Block <x id="START_LINK" ctype="x-a" equiv-text="&lt;a [routerLink]=&quot;[&apos;/block/&apos; | relativeUrl, blockHash]&quot;&gt;"/><x id="INTERPOLATION" equiv-text="{{ blockHeight }}"/><x id="CLOSE_LINK" ctype="x-a" equiv-text="&lt;/a&gt;"/></source>
-        <context-group purpose="location">
-<<<<<<< HEAD
-          <context context-type="sourcefile">src/app/bisq/bisq-block/bisq-block.component.html</context>
-          <context context-type="linenumber">4</context>
-=======
-          <context context-type="sourcefile">src/app/components/transaction/transaction.component.html</context>
-          <context context-type="linenumber">319</context>
->>>>>>> 3a14bd45
-        </context-group>
-        <context-group purpose="location">
-          <context context-type="sourcefile">src/app/components/block/block.component.html</context>
-          <context context-type="linenumber">4</context>
-        </context-group>
-        <note priority="1" from="description">block.block</note>
-      </trans-unit>
-      <trans-unit id="960cd598cbd85edb0a254ff3e59574d2c5cb888c" datatype="html">
-        <source>Hash</source>
-        <context-group purpose="location">
-<<<<<<< HEAD
-          <context context-type="sourcefile">src/app/bisq/bisq-block/bisq-block.component.html</context>
-          <context context-type="linenumber">17</context>
-=======
-          <context context-type="sourcefile">src/app/components/transaction/transaction.component.html</context>
-          <context context-type="linenumber">320</context>
->>>>>>> 3a14bd45
-        </context-group>
-        <context-group purpose="location">
-          <context context-type="sourcefile">src/app/bisq/bisq-block/bisq-block.component.html</context>
-          <context context-type="linenumber">80</context>
-        </context-group>
-        <context-group purpose="location">
-          <context context-type="sourcefile">src/app/components/block/block.component.html</context>
-          <context context-type="linenumber">18,19</context>
-        </context-group>
-        <note priority="1" from="description">block.hash</note>
-      </trans-unit>
-      <trans-unit id="804faeaeb734a942eeb814dd53eceed25427d864" datatype="html">
-        <source>Timestamp</source>
-        <context-group purpose="location">
-<<<<<<< HEAD
-          <context context-type="sourcefile">src/app/bisq/bisq-block/bisq-block.component.html</context>
+          <context context-type="linenumber">39</context>
+        </context-group>
+      </trans-unit>
+      <trans-unit id="a1daf43d26259bffdd5eb2d405c61583540b113b" datatype="html">
+        <source>Confirmed</source>
+        <context-group purpose="location">
+          <context context-type="sourcefile">src/app/bisq/bisq-blocks/bisq-blocks.component.html</context>
+          <context context-type="linenumber">13</context>
+        </context-group>
+        <context-group purpose="location">
+          <context context-type="sourcefile">src/app/bisq/bisq-transactions/bisq-transactions.component.html</context>
           <context context-type="linenumber">21</context>
-=======
-          <context context-type="sourcefile">src/app/components/transaction/transaction.component.html</context>
-          <context context-type="linenumber">326</context>
->>>>>>> 3a14bd45
-        </context-group>
-        <context-group purpose="location">
-<<<<<<< HEAD
-          <context context-type="sourcefile">src/app/bisq/bisq-block/bisq-block.component.html</context>
-          <context context-type="linenumber">84</context>
-        </context-group>
-        <context-group purpose="location">
-          <context context-type="sourcefile">src/app/bisq/bisq-transaction/bisq-transaction.component.html</context>
-          <context context-type="linenumber">27,30</context>
-=======
-          <context context-type="sourcefile">src/app/components/transaction/transaction.component.html</context>
-          <context context-type="linenumber">327</context>
->>>>>>> 3a14bd45
-        </context-group>
-        <context-group purpose="location">
-          <context context-type="sourcefile">src/app/components/transaction/transaction.component.html</context>
-<<<<<<< HEAD
-          <context context-type="linenumber">46</context>
-=======
-          <context context-type="linenumber">340</context>
->>>>>>> 3a14bd45
-        </context-group>
-        <note priority="1" from="description">Transaction Timestamp</note>
-        <note priority="1" from="meaning">transaction.timestamp</note>
+        </context-group>
+        <note priority="1" from="description">Bisq block confirmed time header</note>
+      </trans-unit>
+      <trans-unit id="23b4db80cfba2937f6b087d8776cb5cd6725a16b" datatype="html">
+        <source>Inputs</source>
+        <context-group purpose="location">
+          <context context-type="sourcefile">src/app/bisq/bisq-transaction-details/bisq-transaction-details.component.html</context>
+          <context context-type="linenumber">7</context>
+        </context-group>
+        <note priority="1" from="description">transaction.inputs</note>
+      </trans-unit>
+      <trans-unit id="93883f08c5e22b14770da46e1a5b724bab7d43fb" datatype="html">
+        <source>Outputs</source>
+        <context-group purpose="location">
+          <context context-type="sourcefile">src/app/bisq/bisq-transaction-details/bisq-transaction-details.component.html</context>
+          <context context-type="linenumber">11</context>
+        </context-group>
+        <note priority="1" from="description">transaction.outputs</note>
+      </trans-unit>
+      <trans-unit id="8fe73a4787b8068b2ba61f54ab7e0f9af2ea1fc9" datatype="html">
+        <source>Version</source>
+        <context-group purpose="location">
+          <context context-type="sourcefile">src/app/bisq/bisq-transaction-details/bisq-transaction-details.component.html</context>
+          <context context-type="linenumber">29</context>
+        </context-group>
+        <note priority="1" from="description">transaction.version</note>
+      </trans-unit>
+      <trans-unit id="bisq-block.component.browser-title" datatype="html">
+        <source>Block <x id="BLOCK_HEIGHT" equiv-text="block.height"/>: <x id="BLOCK_HASH" equiv-text="block.hash"/></source>
+        <context-group purpose="location">
+          <context context-type="sourcefile">src/app/bisq/bisq-block/bisq-block.component.ts</context>
+          <context context-type="linenumber">85</context>
+        </context-group>
       </trans-unit>
       <trans-unit id="6d0db947a91dc4884aefa858a27fc848530e6404" datatype="html">
         <source>Previous hash</source>
@@ -604,2857 +2752,126 @@
         <note priority="1" from="description">Transaction Previous Hash</note>
         <note priority="1" from="meaning">block.previous_hash</note>
       </trans-unit>
-      <trans-unit id="bisq-block.component.browser-title" datatype="html">
-        <source>Block <x id="BLOCK_HEIGHT" equiv-text="block.height"/>: <x id="BLOCK_HASH" equiv-text="block.hash"/></source>
-        <context-group purpose="location">
-          <context context-type="sourcefile">src/app/bisq/bisq-block/bisq-block.component.ts</context>
-          <context context-type="linenumber">89</context>
-        </context-group>
-      </trans-unit>
-      <trans-unit id="8a7b4bd44c0ac71b2e72de0398b303257f7d2f54" datatype="html">
-        <source>Blocks</source>
-        <context-group purpose="location">
-          <context context-type="sourcefile">src/app/bisq/bisq-blocks/bisq-blocks.component.html</context>
-          <context context-type="linenumber">2,7</context>
-        </context-group>
-        <context-group purpose="location">
-          <context context-type="sourcefile">src/app/bisq/bisq-blocks/bisq-blocks.component.ts</context>
-          <context context-type="linenumber">38</context>
-        </context-group>
-        <context-group purpose="location">
-          <context context-type="sourcefile">src/app/components/latest-blocks/latest-blocks.component.html</context>
-          <context context-type="linenumber">2,7</context>
-        </context-group>
-        <context-group purpose="location">
-          <context context-type="sourcefile">src/app/components/master-page/master-page.component.html</context>
-          <context context-type="linenumber">38,40</context>
-        </context-group>
-        <context-group purpose="location">
-          <context context-type="sourcefile">src/app/components/master-page/master-page.component.html</context>
-          <context context-type="linenumber">46,48</context>
-        </context-group>
-        <note priority="1" from="description">Bisq blocks header</note>
-      </trans-unit>
-      <trans-unit id="179eb5c4a21ad324f75f723218a621d120e39d30" datatype="html">
-        <source>Height</source>
-        <context-group purpose="location">
-          <context context-type="sourcefile">src/app/bisq/bisq-blocks/bisq-blocks.component.html</context>
-          <context context-type="linenumber">12,13</context>
-        </context-group>
-        <context-group purpose="location">
-          <context context-type="sourcefile">src/app/bisq/bisq-transactions/bisq-transactions.component.html</context>
-          <context context-type="linenumber">22,24</context>
-        </context-group>
-        <context-group purpose="location">
-          <context context-type="sourcefile">src/app/components/latest-blocks/latest-blocks.component.html</context>
-          <context context-type="linenumber">9,10</context>
-        </context-group>
-        <context-group purpose="location">
-          <context context-type="sourcefile">src/app/dashboard/dashboard.component.html</context>
-          <context context-type="linenumber">78,80</context>
-        </context-group>
-        <note priority="1" from="description">Bisq block height header</note>
-      </trans-unit>
-      <trans-unit id="a1daf43d26259bffdd5eb2d405c61583540b113b" datatype="html">
-        <source>Confirmed</source>
-        <context-group purpose="location">
-          <context context-type="sourcefile">src/app/bisq/bisq-blocks/bisq-blocks.component.html</context>
-          <context context-type="linenumber">13,14</context>
-        </context-group>
-        <context-group purpose="location">
-          <context context-type="sourcefile">src/app/bisq/bisq-transactions/bisq-transactions.component.html</context>
-          <context context-type="linenumber">21,23</context>
-        </context-group>
-        <note priority="1" from="description">Bisq block confirmed time header</note>
-      </trans-unit>
-      <trans-unit id="add4cd82e3e38a3110fe67b3c7df56e9602644ee" datatype="html">
-        <source>Transactions</source>
-        <context-group purpose="location">
-          <context context-type="sourcefile">src/app/bisq/bisq-blocks/bisq-blocks.component.html</context>
-          <context context-type="linenumber">15,18</context>
-        </context-group>
-        <context-group purpose="location">
-          <context context-type="sourcefile">src/app/bisq/bisq-transactions/bisq-transactions.component.html</context>
-          <context context-type="linenumber">2,5</context>
-        </context-group>
-        <context-group purpose="location">
-          <context context-type="sourcefile">src/app/bisq/bisq-transactions/bisq-transactions.component.ts</context>
-          <context context-type="linenumber">80</context>
-        </context-group>
-        <context-group purpose="location">
-          <context context-type="sourcefile">src/app/components/latest-blocks/latest-blocks.component.html</context>
-          <context context-type="linenumber">12,15</context>
-        </context-group>
-        <context-group purpose="location">
-          <context context-type="sourcefile">src/app/components/master-page/master-page.component.html</context>
-          <context context-type="linenumber">35,38</context>
-        </context-group>
-        <context-group purpose="location">
-          <context context-type="sourcefile">src/app/components/mempool-block/mempool-block.component.html</context>
-          <context context-type="linenumber">28,32</context>
-        </context-group>
-        <note priority="1" from="description">Bisq block transactions title</note>
-      </trans-unit>
-      <trans-unit id="186599e33aa13ffd3160319e1638e50b47889ba5" datatype="html">
-        <source>Bisq trading volume</source>
-        <context-group purpose="location">
-          <context context-type="sourcefile">src/app/bisq/bisq-dashboard/bisq-dashboard.component.html</context>
-          <context context-type="linenumber">3,7</context>
-        </context-group>
-        <note priority="1" from="description">Bisq markets title</note>
-      </trans-unit>
-      <trans-unit id="d3ad0babadabfa3e3b7f51637651822f3e56a7b1" datatype="html">
-        <source>Markets</source>
-        <context-group purpose="location">
-          <context context-type="sourcefile">src/app/bisq/bisq-dashboard/bisq-dashboard.component.html</context>
-          <context context-type="linenumber">19,20</context>
-        </context-group>
-        <note priority="1" from="description">Bisq markets all</note>
-      </trans-unit>
-      <trans-unit id="5582c5ac64a0a1fa846d92bc5380426792a28a64" datatype="html">
-        <source>Bitcoin markets</source>
-        <context-group purpose="location">
-          <context context-type="sourcefile">src/app/bisq/bisq-dashboard/bisq-dashboard.component.html</context>
-          <context context-type="linenumber">20,22</context>
-        </context-group>
-        <note priority="1" from="description">Bisq Bitcoin markets</note>
-      </trans-unit>
-      <trans-unit id="32072c7fb0469aaf82d256a59b3e0d6ecce973b9" datatype="html">
-        <source>Currency</source>
-        <context-group purpose="location">
-          <context context-type="sourcefile">src/app/bisq/bisq-dashboard/bisq-dashboard.component.html</context>
-          <context context-type="linenumber">26</context>
-        </context-group>
-      </trans-unit>
-      <trans-unit id="4d6ee53858628de558a18623894a03c8673bce9e" datatype="html">
-        <source>Price</source>
-        <context-group purpose="location">
-          <context context-type="sourcefile">src/app/bisq/bisq-dashboard/bisq-dashboard.component.html</context>
-          <context context-type="linenumber">27,28</context>
-        </context-group>
-        <context-group purpose="location">
-          <context context-type="sourcefile">src/app/bisq/bisq-market/bisq-market.component.html</context>
-          <context context-type="linenumber">81,82</context>
-        </context-group>
-        <context-group purpose="location">
-          <context context-type="sourcefile">src/app/bisq/bisq-stats/bisq-stats.component.html</context>
-          <context context-type="linenumber">36</context>
-        </context-group>
-        <context-group purpose="location">
-          <context context-type="sourcefile">src/app/bisq/bisq-stats/bisq-stats.component.html</context>
-          <context context-type="linenumber">78</context>
-        </context-group>
-        <context-group purpose="location">
-          <context context-type="sourcefile">src/app/bisq/bisq-trades/bisq-trades.component.html</context>
-          <context context-type="linenumber">4,5</context>
-        </context-group>
-      </trans-unit>
-      <trans-unit id="b666c0101ab9ef128a75fdf05a43184a57de0cff" datatype="html">
-        <source>Volume (7d)</source>
-        <context-group purpose="location">
-          <context context-type="sourcefile">src/app/bisq/bisq-dashboard/bisq-dashboard.component.html</context>
-          <context context-type="linenumber">28</context>
-        </context-group>
-        <note priority="1" from="description">Trading volume 7D</note>
-      </trans-unit>
-      <trans-unit id="faf7b6da436cb9342858ec551aecdab8052dbde6" datatype="html">
-        <source>Trades (7d)</source>
-        <context-group purpose="location">
-          <context context-type="sourcefile">src/app/bisq/bisq-dashboard/bisq-dashboard.component.html</context>
-          <context context-type="linenumber">29</context>
-        </context-group>
-        <note priority="1" from="description">Trades amount 7D</note>
-      </trans-unit>
-      <trans-unit id="4df4f71c23bc364bb76b210d7aa041406da4dc48" datatype="html">
-        <source>Latest trades</source>
-        <context-group purpose="location">
-          <context context-type="sourcefile">src/app/bisq/bisq-dashboard/bisq-dashboard.component.html</context>
-          <context context-type="linenumber">50,54</context>
-        </context-group>
-        <context-group purpose="location">
-          <context context-type="sourcefile">src/app/bisq/bisq-market/bisq-market.component.html</context>
-          <context context-type="linenumber">61,63</context>
-        </context-group>
-        <note priority="1" from="description">Latest trades header</note>
-      </trans-unit>
-      <trans-unit id="7619018be5b260c8645a2d424399bceac1be9995" datatype="html">
-        <source>Buy offers</source>
-        <context-group purpose="location">
-          <context context-type="sourcefile">src/app/bisq/bisq-market/bisq-market.component.html</context>
-          <context context-type="linenumber">75,76</context>
-        </context-group>
-        <note priority="1" from="description">Bisq buy offers</note>
-      </trans-unit>
-      <trans-unit id="444ef745f7da15c1e95bdb631ee266345a788992" datatype="html">
-        <source>Sell offers</source>
-        <context-group purpose="location">
-          <context context-type="sourcefile">src/app/bisq/bisq-market/bisq-market.component.html</context>
-          <context context-type="linenumber">76,79</context>
-        </context-group>
-        <note priority="1" from="description">Bisq sell offers</note>
-      </trans-unit>
-      <trans-unit id="74d80a5b284beb81e8aeb3b8efca0f78cd4b7560" datatype="html">
-        <source>Amount (<x id="INTERPOLATION" equiv-text="{{ i }}"/>)</source>
-        <context-group purpose="location">
-          <context context-type="sourcefile">src/app/bisq/bisq-market/bisq-market.component.html</context>
-          <context context-type="linenumber">113,114</context>
-        </context-group>
-        <context-group purpose="location">
-          <context context-type="sourcefile">src/app/bisq/bisq-trades/bisq-trades.component.html</context>
-          <context context-type="linenumber">44,45</context>
-        </context-group>
-        <note priority="1" from="description">Trade amount (Symbol)</note>
-      </trans-unit>
-      <trans-unit id="2a30a4cdb123a03facc5ab8c5b3e6d8b8dbbc3d4" datatype="html">
-        <source>BSQ statistics</source>
-        <context-group purpose="location">
-          <context context-type="sourcefile">src/app/bisq/bisq-stats/bisq-stats.component.html</context>
-          <context context-type="linenumber">2</context>
-        </context-group>
-        <context-group purpose="location">
-          <context context-type="sourcefile">src/app/bisq/bisq-stats/bisq-stats.component.ts</context>
-          <context context-type="linenumber">28</context>
-        </context-group>
-        <note priority="1" from="description">BSQ statistics header</note>
-      </trans-unit>
-      <trans-unit id="1cde02174ca8cc2cc0b18172cd2ec598aa82dcc7" datatype="html">
-        <source>Existing amount</source>
-        <context-group purpose="location">
-          <context context-type="sourcefile">src/app/bisq/bisq-stats/bisq-stats.component.html</context>
-          <context context-type="linenumber">12</context>
-        </context-group>
-        <context-group purpose="location">
-          <context context-type="sourcefile">src/app/bisq/bisq-stats/bisq-stats.component.html</context>
-          <context context-type="linenumber">54</context>
-        </context-group>
-        <note priority="1" from="description">BSQ existing amount</note>
-      </trans-unit>
-      <trans-unit id="3218e6768d0d5fbc69d4931819e21451c89ba8ed" datatype="html">
-        <source>Minted amount</source>
-        <context-group purpose="location">
-          <context context-type="sourcefile">src/app/bisq/bisq-stats/bisq-stats.component.html</context>
-          <context context-type="linenumber">16</context>
-        </context-group>
-        <context-group purpose="location">
-          <context context-type="sourcefile">src/app/bisq/bisq-stats/bisq-stats.component.html</context>
-          <context context-type="linenumber">58</context>
-        </context-group>
-        <note priority="1" from="description">BSQ minted amount</note>
-      </trans-unit>
-      <trans-unit id="32377aae07f946d943f9361c8e518f714988c619" datatype="html">
-        <source>Burnt amount</source>
-        <context-group purpose="location">
-          <context context-type="sourcefile">src/app/bisq/bisq-stats/bisq-stats.component.html</context>
-          <context context-type="linenumber">20</context>
-        </context-group>
-        <context-group purpose="location">
-          <context context-type="sourcefile">src/app/bisq/bisq-stats/bisq-stats.component.html</context>
-          <context context-type="linenumber">62</context>
-        </context-group>
-        <context-group purpose="location">
-          <context context-type="sourcefile">src/app/bisq/bisq-transaction/bisq-transaction.component.html</context>
-          <context context-type="linenumber">57,59</context>
-        </context-group>
-        <context-group purpose="location">
-          <context context-type="sourcefile">src/app/bisq/bisq-transfers/bisq-transfers.component.html</context>
-          <context context-type="linenumber">62</context>
-        </context-group>
-        <note priority="1" from="description">BSQ burnt amount</note>
-      </trans-unit>
-      <trans-unit id="7882f2edb1d4139800b276b6b0bbf5ae0b2234ef" datatype="html">
-        <source>Addresses</source>
-        <context-group purpose="location">
-          <context context-type="sourcefile">src/app/bisq/bisq-stats/bisq-stats.component.html</context>
-          <context context-type="linenumber">24</context>
-        </context-group>
-        <context-group purpose="location">
-          <context context-type="sourcefile">src/app/bisq/bisq-stats/bisq-stats.component.html</context>
-          <context context-type="linenumber">66</context>
-        </context-group>
-        <note priority="1" from="description">BSQ addresses</note>
-      </trans-unit>
-      <trans-unit id="fb5b5aec9a6add4912de64b7bbc55884cc7f8e3a" datatype="html">
-        <source>Unspent TXOs</source>
-        <context-group purpose="location">
-          <context context-type="sourcefile">src/app/bisq/bisq-stats/bisq-stats.component.html</context>
-          <context context-type="linenumber">28</context>
-        </context-group>
-        <context-group purpose="location">
-          <context context-type="sourcefile">src/app/bisq/bisq-stats/bisq-stats.component.html</context>
-          <context context-type="linenumber">70</context>
-        </context-group>
-        <note priority="1" from="description">BSQ unspent transaction outputs</note>
-      </trans-unit>
-      <trans-unit id="0f8a41c901cd606bd3389d8a022cee193264f20b" datatype="html">
-        <source>Spent TXOs</source>
-        <context-group purpose="location">
-          <context context-type="sourcefile">src/app/bisq/bisq-stats/bisq-stats.component.html</context>
-          <context context-type="linenumber">32</context>
-        </context-group>
-        <note priority="1" from="description">BSQ spent transaction outputs</note>
-      </trans-unit>
-      <trans-unit id="b8552f7d0a57c0cc7e63eb57d3371ea35a8bbfd3" datatype="html">
-        <source>Market cap</source>
-        <context-group purpose="location">
-          <context context-type="sourcefile">src/app/bisq/bisq-stats/bisq-stats.component.html</context>
-          <context context-type="linenumber">40</context>
-        </context-group>
-        <context-group purpose="location">
-          <context context-type="sourcefile">src/app/bisq/bisq-stats/bisq-stats.component.html</context>
-          <context context-type="linenumber">82</context>
-        </context-group>
-        <note priority="1" from="description">BSQ token market cap</note>
-      </trans-unit>
-      <trans-unit id="2f933b826a570836cab04f683970a2d22068458c" datatype="html">
-        <source>Date</source>
-        <context-group purpose="location">
-          <context context-type="sourcefile">src/app/bisq/bisq-trades/bisq-trades.component.html</context>
-          <context context-type="linenumber">3,5</context>
-        </context-group>
-      </trans-unit>
-      <trans-unit id="dfc2fb58e2a04ed944a4bd80f0a2087775134068" datatype="html">
-        <source>Amount</source>
-        <context-group purpose="location">
-          <context context-type="sourcefile">src/app/bisq/bisq-trades/bisq-trades.component.html</context>
-          <context context-type="linenumber">8,11</context>
-        </context-group>
-        <context-group purpose="location">
-          <context context-type="sourcefile">src/app/bisq/bisq-transactions/bisq-transactions.component.html</context>
-          <context context-type="linenumber">20,22</context>
-        </context-group>
-        <context-group purpose="location">
-          <context context-type="sourcefile">src/app/dashboard/dashboard.component.html</context>
-          <context context-type="linenumber">108,109</context>
-        </context-group>
-      </trans-unit>
-      <trans-unit id="23b4db80cfba2937f6b087d8776cb5cd6725a16b" datatype="html">
-        <source>Inputs</source>
-        <context-group purpose="location">
-          <context context-type="sourcefile">src/app/bisq/bisq-transaction-details/bisq-transaction-details.component.html</context>
-          <context context-type="linenumber">7</context>
-        </context-group>
-        <note priority="1" from="description">transaction.inputs</note>
-      </trans-unit>
-      <trans-unit id="93883f08c5e22b14770da46e1a5b724bab7d43fb" datatype="html">
-        <source>Outputs</source>
-        <context-group purpose="location">
-          <context context-type="sourcefile">src/app/bisq/bisq-transaction-details/bisq-transaction-details.component.html</context>
-          <context context-type="linenumber">11</context>
-        </context-group>
-        <note priority="1" from="description">transaction.outputs</note>
-      </trans-unit>
-      <trans-unit id="21530115a661c0faac6906740c586118628c2d54" datatype="html">
-        <source>Issued amount</source>
-        <context-group purpose="location">
-          <context context-type="sourcefile">src/app/bisq/bisq-transaction-details/bisq-transaction-details.component.html</context>
-          <context context-type="linenumber">15</context>
-        </context-group>
-        <context-group purpose="location">
-          <context context-type="sourcefile">src/app/components/asset/asset.component.html</context>
-          <context context-type="linenumber">51</context>
-        </context-group>
-        <note priority="1" from="description">Liquid Asset issued amount</note>
-        <note priority="1" from="meaning">asset.issued-amount</note>
-      </trans-unit>
-      <trans-unit id="f61c6867295f3b53d23557021f2f4e0aa1d0b8fc" datatype="html">
-        <source>Type</source>
-        <context-group purpose="location">
-          <context context-type="sourcefile">src/app/bisq/bisq-transaction-details/bisq-transaction-details.component.html</context>
-          <context context-type="linenumber">25</context>
-        </context-group>
-        <context-group purpose="location">
-          <context context-type="sourcefile">src/app/bisq/bisq-transactions/bisq-transactions.component.html</context>
-          <context context-type="linenumber">19,21</context>
-        </context-group>
-        <context-group purpose="location">
-          <context context-type="sourcefile">src/app/components/transaction/transaction.component.html</context>
-          <context context-type="linenumber">148</context>
-        </context-group>
-        <context-group purpose="location">
-          <context context-type="sourcefile">src/app/components/transactions-list/transactions-list.component.html</context>
-          <context context-type="linenumber">169,170</context>
-        </context-group>
-      </trans-unit>
-      <trans-unit id="8fe73a4787b8068b2ba61f54ab7e0f9af2ea1fc9" datatype="html">
-        <source>Version</source>
-        <context-group purpose="location">
-          <context context-type="sourcefile">src/app/bisq/bisq-transaction-details/bisq-transaction-details.component.html</context>
-          <context context-type="linenumber">29</context>
-        </context-group>
-        <note priority="1" from="description">transaction.version</note>
-      </trans-unit>
-      <trans-unit id="b59ea65c89a5ae15b787d8318fdad9edd6fec243" datatype="html">
-        <source>Transaction</source>
-        <context-group purpose="location">
-          <context context-type="sourcefile">src/app/bisq/bisq-transaction/bisq-transaction.component.html</context>
-          <context context-type="linenumber">3,7</context>
-        </context-group>
-        <context-group purpose="location">
-          <context context-type="sourcefile">src/app/bisq/bisq-transactions/bisq-transactions.component.html</context>
-          <context context-type="linenumber">18,19</context>
-        </context-group>
-        <context-group purpose="location">
-          <context context-type="sourcefile">src/app/components/transaction/transaction.component.html</context>
-          <context context-type="linenumber">12</context>
-        </context-group>
-        <note priority="1" from="description">shared.transaction</note>
-      </trans-unit>
-      <trans-unit id="8e623d3cfecb7c560c114390db53c1f430ffd0de" datatype="html">
-        <source><x id="INTERPOLATION" equiv-text="{{ i }}"/> confirmation</source>
-        <context-group purpose="location">
-          <context context-type="sourcefile">src/app/bisq/bisq-transaction/bisq-transaction.component.html</context>
-          <context context-type="linenumber">9,10</context>
-        </context-group>
-        <context-group purpose="location">
-          <context context-type="sourcefile">src/app/bisq/bisq-transfers/bisq-transfers.component.html</context>
-          <context context-type="linenumber">69,70</context>
-        </context-group>
-        <context-group purpose="location">
-          <context context-type="sourcefile">src/app/components/transaction/transaction.component.html</context>
-          <context context-type="linenumber">17</context>
-        </context-group>
-        <context-group purpose="location">
-          <context context-type="sourcefile">src/app/components/transactions-list/transactions-list.component.html</context>
-          <context context-type="linenumber">208,209</context>
-        </context-group>
-        <note priority="1" from="description">Transaction singular confirmation count</note>
-        <note priority="1" from="meaning">shared.confirmation-count.singular</note>
-      </trans-unit>
-      <trans-unit id="bc5b0a2631f0b7bc71aaec6aa6f01af21f9a80d4" datatype="html">
-        <source><x id="INTERPOLATION" equiv-text="{{ i }}"/> confirmations</source>
-        <context-group purpose="location">
-          <context context-type="sourcefile">src/app/bisq/bisq-transaction/bisq-transaction.component.html</context>
-          <context context-type="linenumber">10,11</context>
-        </context-group>
-        <context-group purpose="location">
-          <context context-type="sourcefile">src/app/bisq/bisq-transfers/bisq-transfers.component.html</context>
-          <context context-type="linenumber">70,71</context>
-        </context-group>
-        <context-group purpose="location">
-          <context context-type="sourcefile">src/app/components/transaction/transaction.component.html</context>
-          <context context-type="linenumber">18</context>
-        </context-group>
-        <context-group purpose="location">
-          <context context-type="sourcefile">src/app/components/transactions-list/transactions-list.component.html</context>
-          <context context-type="linenumber">209,210</context>
-        </context-group>
-        <note priority="1" from="description">Transaction plural confirmation count</note>
-        <note priority="1" from="meaning">shared.confirmation-count.plural</note>
-      </trans-unit>
-      <trans-unit id="0d6ed649666c5cdcf12be0216d82051bba3614b0" datatype="html">
-        <source>Included in block</source>
-        <context-group purpose="location">
-          <context context-type="sourcefile">src/app/bisq/bisq-transaction/bisq-transaction.component.html</context>
-          <context context-type="linenumber">36,38</context>
-        </context-group>
-        <context-group purpose="location">
-          <context context-type="sourcefile">src/app/components/transaction/transaction.component.html</context>
-          <context context-type="linenumber">55</context>
-        </context-group>
-        <note priority="1" from="description">Transaction included in block</note>
-        <note priority="1" from="meaning">transaction.included-in-block</note>
-      </trans-unit>
-      <trans-unit id="885666551418fd59011ceb09d5c481095940193b" datatype="html">
-        <source>Features</source>
-        <context-group purpose="location">
-          <context context-type="sourcefile">src/app/bisq/bisq-transaction/bisq-transaction.component.html</context>
-          <context context-type="linenumber">42,44</context>
-        </context-group>
-        <context-group purpose="location">
-          <context context-type="sourcefile">src/app/components/transaction/transaction.component.html</context>
-          <context context-type="linenumber">67</context>
-        </context-group>
-        <context-group purpose="location">
-          <context context-type="sourcefile">src/app/components/transaction/transaction.component.html</context>
-          <context context-type="linenumber">125</context>
-        </context-group>
-        <note priority="1" from="description">Transaction features</note>
-        <note priority="1" from="meaning">transaction.features</note>
-      </trans-unit>
       <trans-unit id="e5026f6e33b13e7d8185288b9691d006a139d36d" datatype="html">
         <source>Fee per vByte</source>
         <context-group purpose="location">
           <context context-type="sourcefile">src/app/bisq/bisq-transaction/bisq-transaction.component.html</context>
-          <context context-type="linenumber">62,64</context>
+          <context context-type="linenumber">62</context>
         </context-group>
         <note priority="1" from="description">Transaction fee</note>
         <note priority="1" from="meaning">transaction.fee-per-vbyte</note>
       </trans-unit>
-      <trans-unit id="4f8b2bb476981727ab34ed40fde1218361f92c45" datatype="html">
-        <source>Details</source>
-        <context-group purpose="location">
-          <context context-type="sourcefile">src/app/bisq/bisq-transaction/bisq-transaction.component.html</context>
-          <context context-type="linenumber">81,84</context>
-        </context-group>
-        <context-group purpose="location">
-          <context context-type="sourcefile">src/app/bisq/bisq-transaction/bisq-transaction.component.html</context>
-          <context context-type="linenumber">127,129</context>
-        </context-group>
-        <context-group purpose="location">
-          <context context-type="sourcefile">src/app/components/transaction/transaction.component.html</context>
-          <context context-type="linenumber">198</context>
-        </context-group>
-        <context-group purpose="location">
-          <context context-type="sourcefile">src/app/components/transaction/transaction.component.html</context>
-          <context context-type="linenumber">274</context>
-        </context-group>
-        <note priority="1" from="description">transaction.details</note>
-      </trans-unit>
-      <trans-unit id="31d8d7f29ddbd3f64d374a132ddacd5e4a0835a2" datatype="html">
-        <source>Inputs &amp; Outputs</source>
-        <context-group purpose="location">
-          <context context-type="sourcefile">src/app/bisq/bisq-transaction/bisq-transaction.component.html</context>
-          <context context-type="linenumber">88,96</context>
-        </context-group>
-        <context-group purpose="location">
-          <context context-type="sourcefile">src/app/bisq/bisq-transaction/bisq-transaction.component.html</context>
-          <context context-type="linenumber">148,153</context>
-        </context-group>
-        <context-group purpose="location">
-          <context context-type="sourcefile">src/app/components/transaction/transaction.component.html</context>
-          <context context-type="linenumber">190</context>
-        </context-group>
-        <note priority="1" from="description">Transaction inputs and outputs</note>
-        <note priority="1" from="meaning">transaction.inputs-and-outputs</note>
-      </trans-unit>
-      <trans-unit id="bisq.transaction.browser-title" datatype="html">
-        <source>Transaction: <x id="INTERPOLATION" equiv-text="this.txId"/></source>
-        <context-group purpose="location">
-          <context context-type="sourcefile">src/app/bisq/bisq-transaction/bisq-transaction.component.ts</context>
-          <context context-type="linenumber">50</context>
-        </context-group>
-        <context-group purpose="location">
-          <context context-type="sourcefile">src/app/components/transaction/transaction.component.ts</context>
-          <context context-type="linenumber">51</context>
+      <trans-unit id="8411955056013208681" datatype="html">
+        <source>Asset listing fee</source>
+        <context-group purpose="location">
+          <context context-type="sourcefile">src/app/bisq/bisq-transactions/bisq-transactions.component.ts</context>
+          <context context-type="linenumber">29</context>
+        </context-group>
+      </trans-unit>
+      <trans-unit id="4096113720451832029" datatype="html">
+        <source>Blind vote</source>
+        <context-group purpose="location">
+          <context context-type="sourcefile">src/app/bisq/bisq-transactions/bisq-transactions.component.ts</context>
+          <context context-type="linenumber">30</context>
+        </context-group>
+      </trans-unit>
+      <trans-unit id="8029165479004970466" datatype="html">
+        <source>Compensation request</source>
+        <context-group purpose="location">
+          <context context-type="sourcefile">src/app/bisq/bisq-transactions/bisq-transactions.component.ts</context>
+          <context context-type="linenumber">31</context>
+        </context-group>
+      </trans-unit>
+      <trans-unit id="2303359202781425764" datatype="html">
+        <source>Genesis</source>
+        <context-group purpose="location">
+          <context context-type="sourcefile">src/app/bisq/bisq-transactions/bisq-transactions.component.ts</context>
+          <context context-type="linenumber">32</context>
+        </context-group>
+      </trans-unit>
+      <trans-unit id="1805880753357861573" datatype="html">
+        <source>Irregular</source>
+        <context-group purpose="location">
+          <context context-type="sourcefile">src/app/bisq/bisq-transactions/bisq-transactions.component.ts</context>
+          <context context-type="linenumber">33</context>
+        </context-group>
+      </trans-unit>
+      <trans-unit id="1899519213652410949" datatype="html">
+        <source>Lockup</source>
+        <context-group purpose="location">
+          <context context-type="sourcefile">src/app/bisq/bisq-transactions/bisq-transactions.component.ts</context>
+          <context context-type="linenumber">34</context>
+        </context-group>
+      </trans-unit>
+      <trans-unit id="450749685636583691" datatype="html">
+        <source>Pay trade fee</source>
+        <context-group purpose="location">
+          <context context-type="sourcefile">src/app/bisq/bisq-transactions/bisq-transactions.component.ts</context>
+          <context context-type="linenumber">35</context>
+        </context-group>
+      </trans-unit>
+      <trans-unit id="4844032232639560116" datatype="html">
+        <source>Proof of burn</source>
+        <context-group purpose="location">
+          <context context-type="sourcefile">src/app/bisq/bisq-transactions/bisq-transactions.component.ts</context>
+          <context context-type="linenumber">36</context>
+        </context-group>
+      </trans-unit>
+      <trans-unit id="2011097393756618787" datatype="html">
+        <source>Proposal</source>
+        <context-group purpose="location">
+          <context context-type="sourcefile">src/app/bisq/bisq-transactions/bisq-transactions.component.ts</context>
+          <context context-type="linenumber">37</context>
+        </context-group>
+      </trans-unit>
+      <trans-unit id="3275831985256202873" datatype="html">
+        <source>Reimbursement request</source>
+        <context-group purpose="location">
+          <context context-type="sourcefile">src/app/bisq/bisq-transactions/bisq-transactions.component.ts</context>
+          <context context-type="linenumber">38</context>
+        </context-group>
+      </trans-unit>
+      <trans-unit id="1226904538495857889" datatype="html">
+        <source>Transfer BSQ</source>
+        <context-group purpose="location">
+          <context context-type="sourcefile">src/app/bisq/bisq-transactions/bisq-transactions.component.ts</context>
+          <context context-type="linenumber">39</context>
+        </context-group>
+      </trans-unit>
+      <trans-unit id="4545041448523656285" datatype="html">
+        <source>Unlock</source>
+        <context-group purpose="location">
+          <context context-type="sourcefile">src/app/bisq/bisq-transactions/bisq-transactions.component.ts</context>
+          <context context-type="linenumber">40</context>
+        </context-group>
+      </trans-unit>
+      <trans-unit id="8694527859973232423" datatype="html">
+        <source>Vote reveal</source>
+        <context-group purpose="location">
+          <context context-type="sourcefile">src/app/bisq/bisq-transactions/bisq-transactions.component.ts</context>
+          <context context-type="linenumber">41</context>
         </context-group>
       </trans-unit>
       <trans-unit id="bisq-transactions.filter" datatype="html">
         <source>Filter</source>
         <context-group purpose="location">
           <context context-type="sourcefile">src/app/bisq/bisq-transactions/bisq-transactions.component.ts</context>
-          <context context-type="linenumber">56,55</context>
+          <context context-type="linenumber">55</context>
         </context-group>
       </trans-unit>
       <trans-unit id="bisq-transactions.selectall" datatype="html">
         <source>Select all</source>
         <context-group purpose="location">
           <context context-type="sourcefile">src/app/bisq/bisq-transactions/bisq-transactions.component.ts</context>
-          <context context-type="linenumber">57,55</context>
+          <context context-type="linenumber">56</context>
         </context-group>
       </trans-unit>
       <trans-unit id="bisq-transactions.unselectall" datatype="html">
         <source>Unselect all</source>
         <context-group purpose="location">
           <context context-type="sourcefile">src/app/bisq/bisq-transactions/bisq-transactions.component.ts</context>
-          <context context-type="linenumber">58</context>
-        </context-group>
-      </trans-unit>
-      <trans-unit id="bisq-graph-trades" datatype="html">
-        <source>Trades</source>
-        <context-group purpose="location">
-<<<<<<< HEAD
-          <context context-type="sourcefile">src/app/bisq/lightweight-charts-area/lightweight-charts-area.component.ts</context>
-          <context context-type="linenumber">87</context>
-=======
-          <context context-type="sourcefile">src/app/components/about/about.component.ts</context>
-          <context context-type="linenumber">44</context>
->>>>>>> 3a14bd45
-        </context-group>
-      </trans-unit>
-      <trans-unit id="bisq-graph-volume" datatype="html">
-        <source>Volume</source>
-        <context-group purpose="location">
-          <context context-type="sourcefile">src/app/bisq/lightweight-charts-area/lightweight-charts-area.component.ts</context>
-          <context context-type="linenumber">88</context>
-        </context-group>
-      </trans-unit>
-      <trans-unit id="4b137ec8bf73a47063740b75c0c40d5fd3c48015" datatype="html">
-        <source>The Mempool Open Source Project</source>
-        <context-group purpose="location">
-          <context context-type="sourcefile">src/app/components/about/about.component.html</context>
-          <context context-type="linenumber">13,16</context>
-        </context-group>
-        <note priority="1" from="description">about.about-the-project</note>
-      </trans-unit>
-      <trans-unit id="35183d36272d152e9b838a42bafbe6526a55f7ee" datatype="html">
-        <source>An explorer and API developed and operated for the Bitcoin community, focusing on the emerging transaction fee market to help our transition into a multi-layer ecosystem, without ads, altcoins, or third-party trackers.</source>
-        <context-group purpose="location">
-          <context context-type="sourcefile">src/app/components/about/about.component.html</context>
-          <context context-type="linenumber">16,20</context>
-        </context-group>
-      </trans-unit>
-      <trans-unit id="a24b1c6a9c4334ba204e4cec2dd9f32ea33d043f" datatype="html">
-        <source>Enterprise Sponsors 🚀</source>
-        <context-group purpose="location">
-          <context context-type="sourcefile">src/app/components/about/about.component.html</context>
-          <context context-type="linenumber">47,50</context>
-        </context-group>
-        <note priority="1" from="description">about.sponsors.enterprise</note>
-      </trans-unit>
-      <trans-unit id="a46e9bc519dc1c320d48635e924d444364845ca8" datatype="html">
-        <source>Community Sponsors ❤️</source>
-        <context-group purpose="location">
-          <context context-type="sourcefile">src/app/components/about/about.component.html</context>
-          <context context-type="linenumber">73,77</context>
-        </context-group>
-        <note priority="1" from="description">about.sponsors.withHeart</note>
-      </trans-unit>
-      <trans-unit id="8d0b91c3b649c0237734a2c27585ed0409451523" datatype="html">
-        <source>Become a sponsor ❤️</source>
-        <context-group purpose="location">
-<<<<<<< HEAD
-          <context context-type="sourcefile">src/app/components/about/about.component.html</context>
-          <context context-type="linenumber">89,91</context>
-=======
-          <context context-type="sourcefile">src/app/components/statistics/statistics.component.ts</context>
-          <context context-type="linenumber">52</context>
->>>>>>> 3a14bd45
-        </context-group>
-        <note priority="1" from="description">about.become-a-sponsor</note>
-      </trans-unit>
-      <trans-unit id="90a59434bf67130fb2531e0610f10d28af0fcc87" datatype="html">
-        <source>Navigate to <x id="START_LINK" ctype="x-a" equiv-text="&lt;a href=&quot;https://mempool.space/about&quot; target=&quot;_blank&quot;&gt;"/>https://mempool.space/about<x id="CLOSE_LINK" ctype="x-a" equiv-text="&lt;/a&gt;"/> to sponsor</source>
-        <context-group purpose="location">
-          <context context-type="sourcefile">src/app/components/about/about.component.html</context>
-          <context context-type="linenumber">91</context>
-        </context-group>
-        <note priority="1" from="description">about.navigate-to-sponsor</note>
-      </trans-unit>
-      <trans-unit id="39120551bb7b48cc1a7b94a6cb58aef166eee801" datatype="html">
-        <source>Amount required</source>
-        <context-group purpose="location">
-          <context context-type="sourcefile">src/app/components/about/about.component.html</context>
-          <context context-type="linenumber">108,109</context>
-        </context-group>
-        <note priority="1" from="description">about.sponsor.amount-required</note>
-      </trans-unit>
-      <trans-unit id="c525ee366d56496a39853d54f8f08fcaed0eaf40" datatype="html">
-        <source>Minimum amount is 0.001 BTC</source>
-        <context-group purpose="location">
-          <context context-type="sourcefile">src/app/components/about/about.component.html</context>
-          <context context-type="linenumber">109,111</context>
-        </context-group>
-        <note priority="1" from="description">about.sponsor.minimum-amount</note>
-      </trans-unit>
-      <trans-unit id="8a24d1f821c3fde832ff742b6aaba455accadc74" datatype="html">
-        <source>Request invoice</source>
-        <context-group purpose="location">
-          <context context-type="sourcefile">src/app/components/about/about.component.html</context>
-          <context context-type="linenumber">111,117</context>
-        </context-group>
-        <note priority="1" from="description">about.sponsor.request-invoice</note>
-      </trans-unit>
-<<<<<<< HEAD
-      <trans-unit id="9b8d8dedba1ce2bf7b44f324993f8df5d7a75410" datatype="html">
-        <source>If you donate 0.01 BTC or more, your profile photo will be added to the list of sponsors above :)</source>
-        <context-group purpose="location">
-          <context context-type="sourcefile">src/app/components/about/about.component.html</context>
-          <context context-type="linenumber">118,122</context>
-        </context-group>
-        <note priority="1" from="description">about.sponsor.description</note>
-=======
-      <trans-unit id="a24b1c6a9c4334ba204e4cec2dd9f32ea33d043f" datatype="html">
-        <source>Enterprise Sponsors 🚀</source>
-        <context-group purpose="location">
-          <context context-type="sourcefile">src/app/components/about/about.component.html</context>
-          <context context-type="linenumber">47</context>
-        </context-group>
-        <note priority="1" from="description">about.sponsors.enterprise.withRocket</note>
->>>>>>> 3a14bd45
-      </trans-unit>
-      <trans-unit id="64a98449e66031949cbf82767dd17c30d4e6da7f" datatype="html">
-        <source>Waiting for transaction... </source>
-        <context-group purpose="location">
-          <context context-type="sourcefile">src/app/components/about/about.component.html</context>
-<<<<<<< HEAD
-          <context context-type="linenumber">196,200</context>
-=======
-          <context context-type="linenumber">73</context>
->>>>>>> 3a14bd45
-        </context-group>
-        <note priority="1" from="description">about.sponsor.waiting-for-transaction</note>
-      </trans-unit>
-      <trans-unit id="023f8e4927b3e3baa217a2577c78c5194b885a21" datatype="html">
-        <source>Donation confirmed!</source>
-        <context-group purpose="location">
-          <context context-type="sourcefile">src/app/components/about/about.component.html</context>
-<<<<<<< HEAD
-          <context context-type="linenumber">201,205</context>
-=======
-          <context context-type="linenumber">89</context>
->>>>>>> 3a14bd45
-        </context-group>
-        <note priority="1" from="description">about.sponsor.donation-confirmed</note>
-      </trans-unit>
-      <trans-unit id="768fa94396eb6bb2834ec52fc1b5fad92273027d" datatype="html">
-        <source>Thank you!</source>
-        <context-group purpose="location">
-          <context context-type="sourcefile">src/app/components/about/about.component.html</context>
-<<<<<<< HEAD
-          <context context-type="linenumber">201,207</context>
-=======
-          <context context-type="linenumber">111</context>
->>>>>>> 3a14bd45
-        </context-group>
-        <note priority="1" from="description">about.sponsor.thank-you</note>
-      </trans-unit>
-      <trans-unit id="1405c5f1a9834338ff13442c550927ab7144fdc8" datatype="html">
-        <source>Community Integrations</source>
-        <context-group purpose="location">
-          <context context-type="sourcefile">src/app/components/about/about.component.html</context>
-<<<<<<< HEAD
-          <context context-type="linenumber">207,210</context>
-=======
-          <context context-type="linenumber">207</context>
->>>>>>> 3a14bd45
-        </context-group>
-        <note priority="1" from="description">about.integrations</note>
-      </trans-unit>
-      <trans-unit id="020cce975a5d7e0cc0f4578903358459d693e4bb" datatype="html">
-        <source>Community Alliances</source>
-        <context-group purpose="location">
-          <context context-type="sourcefile">src/app/components/about/about.component.html</context>
-<<<<<<< HEAD
-          <context context-type="linenumber">317,320</context>
-=======
-          <context context-type="linenumber">317</context>
->>>>>>> 3a14bd45
-        </context-group>
-        <note priority="1" from="description">about.alliances</note>
-      </trans-unit>
-      <trans-unit id="2dd9b8a8997a6b57413ca3cd32dd38cef9fa39c2" datatype="html">
-        <source>Project Contributors</source>
-        <context-group purpose="location">
-          <context context-type="sourcefile">src/app/components/about/about.component.html</context>
-<<<<<<< HEAD
-          <context context-type="linenumber">334,338</context>
-=======
-          <context context-type="linenumber">334</context>
->>>>>>> 3a14bd45
-        </context-group>
-        <note priority="1" from="description">about.contributors</note>
-      </trans-unit>
-      <trans-unit id="d177262e3a43b2a7221183812daf0ada97659436" datatype="html">
-        <source>Project Maintainers</source>
-        <context-group purpose="location">
-          <context context-type="sourcefile">src/app/components/about/about.component.html</context>
-<<<<<<< HEAD
-          <context context-type="linenumber">353,356</context>
-=======
-          <context context-type="linenumber">353</context>
->>>>>>> 3a14bd45
-        </context-group>
-        <note priority="1" from="description">about.maintainers</note>
-      </trans-unit>
-      <trans-unit id="94731fb77c18c6d537337dddc3699f67a0587985" datatype="html">
-        <source>Terms of Service</source>
-        <context-group purpose="location">
-          <context context-type="sourcefile">src/app/components/about/about.component.html</context>
-<<<<<<< HEAD
-          <context context-type="linenumber">399,405</context>
-=======
-          <context context-type="linenumber">399</context>
->>>>>>> 3a14bd45
-        </context-group>
-        <context-group purpose="location">
-          <context context-type="sourcefile">src/app/components/api-docs/api-docs.component.html</context>
-          <context context-type="linenumber">288,293</context>
-        </context-group>
-        <context-group purpose="location">
-          <context context-type="sourcefile">src/app/dashboard/dashboard.component.html</context>
-          <context context-type="linenumber">143,152</context>
-        </context-group>
-        <note priority="1" from="description">Terms of Service</note>
-        <note priority="1" from="meaning">shared.terms-of-service</note>
-      </trans-unit>
-      <trans-unit id="004b222ff9ef9dd4771b777950ca1d0e4cd4348a" datatype="html">
-        <source>About</source>
-        <context-group purpose="location">
-<<<<<<< HEAD
-          <context context-type="sourcefile">src/app/components/about/about.component.ts</context>
-          <context context-type="linenumber">44</context>
-=======
-          <context context-type="sourcefile">src/app/components/about/about.component.html</context>
-          <context context-type="linenumber">91</context>
->>>>>>> 3a14bd45
-        </context-group>
-        <context-group purpose="location">
-<<<<<<< HEAD
-          <context context-type="sourcefile">src/app/components/master-page/master-page.component.html</context>
-          <context context-type="linenumber">62,65</context>
-=======
-          <context context-type="sourcefile">src/app/components/about/about.component.html</context>
-          <context context-type="linenumber">108</context>
->>>>>>> 3a14bd45
-        </context-group>
-      </trans-unit>
-      <trans-unit id="9f10a0577222a7d6c35a889453fa3a794750d9c4" datatype="html">
-        <source>multisig <x id="INTERPOLATION" equiv-text="{{ multisigM }}"/> of <x id="INTERPOLATION_1" equiv-text="{{ multisigN }}"/></source>
-        <context-group purpose="location">
-<<<<<<< HEAD
-          <context context-type="sourcefile">src/app/components/address-labels/address-labels.component.html</context>
-          <context context-type="linenumber">5</context>
-=======
-          <context context-type="sourcefile">src/app/components/about/about.component.html</context>
-          <context context-type="linenumber">109</context>
->>>>>>> 3a14bd45
-        </context-group>
-        <note priority="1" from="description">address-labels.multisig</note>
-      </trans-unit>
-      <trans-unit id="31c09dcc0ab351767631539b208d5f7de4005473" datatype="html">
-        <source>Lightning <x id="INTERPOLATION" equiv-text="{{ lightning }}"/></source>
-        <context-group purpose="location">
-<<<<<<< HEAD
-          <context context-type="sourcefile">src/app/components/address-labels/address-labels.component.html</context>
-          <context context-type="linenumber">11</context>
-=======
-          <context context-type="sourcefile">src/app/components/about/about.component.html</context>
-          <context context-type="linenumber">118</context>
->>>>>>> 3a14bd45
-        </context-group>
-        <note priority="1" from="description">address-labels.upper-layer-peg-out</note>
-      </trans-unit>
-      <trans-unit id="696ade981a05c12e10df38ba6218c76e318813b3" datatype="html">
-        <source>Liquid <x id="INTERPOLATION" equiv-text="{{ liquid }}"/></source>
-        <context-group purpose="location">
-<<<<<<< HEAD
-          <context context-type="sourcefile">src/app/components/address-labels/address-labels.component.html</context>
-          <context context-type="linenumber">17</context>
-=======
-          <context context-type="sourcefile">src/app/components/about/about.component.html</context>
-          <context context-type="linenumber">196</context>
->>>>>>> 3a14bd45
-        </context-group>
-        <note priority="1" from="description">address-labels.upper-layer-peg-out</note>
-      </trans-unit>
-      <trans-unit id="714e34125b3343df73f19ec800b43be95217d5d4" datatype="html">
-        <source><x id="INTERPOLATION" equiv-text="{{ (transactions?.length | number) || &apos;?&apos; }}"/> of <x id="INTERPOLATION_1" equiv-text="{{ txCount | number }}"/> transaction</source>
-        <context-group purpose="location">
-<<<<<<< HEAD
-          <context context-type="sourcefile">src/app/components/address/address.component.html</context>
-          <context context-type="linenumber">50,51</context>
-=======
-          <context context-type="sourcefile">src/app/components/about/about.component.html</context>
-          <context context-type="linenumber">201</context>
->>>>>>> 3a14bd45
-        </context-group>
-        <note priority="1" from="description">X of X Address Transaction</note>
-      </trans-unit>
-      <trans-unit id="0f6ada0cfb60aefd8f77f8a22349850ce186d666" datatype="html">
-        <source><x id="INTERPOLATION" equiv-text="{{ (transactions?.length | number) || &apos;?&apos; }}"/> of <x id="INTERPOLATION_1" equiv-text="{{ txCount | number }}"/> transactions</source>
-        <context-group purpose="location">
-<<<<<<< HEAD
-          <context context-type="sourcefile">src/app/components/address/address.component.html</context>
-          <context context-type="linenumber">51,52</context>
-=======
-          <context context-type="sourcefile">src/app/components/about/about.component.html</context>
-          <context context-type="linenumber">201</context>
->>>>>>> 3a14bd45
-        </context-group>
-        <note priority="1" from="description">X of X Address Transactions (Plural)</note>
-      </trans-unit>
-      <trans-unit id="f094f67fbe759cdbeb2ea14455634bbe5cc6375d" datatype="html">
-        <source>Error loading address data.</source>
-        <context-group purpose="location">
-          <context context-type="sourcefile">src/app/components/address/address.component.html</context>
-          <context context-type="linenumber">115,118</context>
-        </context-group>
-        <note priority="1" from="description">address.error.loading-address-data</note>
-      </trans-unit>
-      <trans-unit id="30751732ff4b8f6ddb2a906e0173072ac29d412a" datatype="html">
-        <source>Confidential</source>
-        <context-group purpose="location">
-          <context context-type="sourcefile">src/app/components/address/address.component.html</context>
-          <context context-type="linenumber">134,136</context>
-        </context-group>
-        <context-group purpose="location">
-          <context context-type="sourcefile">src/app/components/amount/amount.component.html</context>
-          <context context-type="linenumber">6,9</context>
-        </context-group>
-        <context-group purpose="location">
-          <context context-type="sourcefile">src/app/components/asset/asset.component.html</context>
-          <context context-type="linenumber">143</context>
-        </context-group>
-        <context-group purpose="location">
-          <context context-type="sourcefile">src/app/components/transactions-list/transactions-list.component.html</context>
-          <context context-type="linenumber">217,219</context>
-        </context-group>
-        <note priority="1" from="description">shared.confidential</note>
-      </trans-unit>
-      <trans-unit id="address.component.browser-title" datatype="html">
-        <source>Address: <x id="INTERPOLATION" equiv-text="this.addressString"/></source>
-        <context-group purpose="location">
-          <context context-type="sourcefile">src/app/components/address/address.component.ts</context>
-          <context context-type="linenumber">71</context>
-        </context-group>
-      </trans-unit>
-      <trans-unit id="f11bc15f83d9174bd27454d32977b5025a66537d" datatype="html">
-        <source>API Service</source>
-        <context-group purpose="location">
-          <context context-type="sourcefile">src/app/components/api-docs/api-docs.component.html</context>
-          <context context-type="linenumber">4,7</context>
-        </context-group>
-        <note priority="1" from="description">api-docs.title</note>
-      </trans-unit>
-      <trans-unit id="aacc1242420c527c8b9d4948a7ae7d94cde956e4" datatype="html">
-        <source>Websocket</source>
-        <context-group purpose="location">
-          <context context-type="sourcefile">src/app/components/api-docs/api-docs.component.html</context>
-          <context context-type="linenumber">9,14</context>
-        </context-group>
-        <note priority="1" from="description">API Docs tab for Websocket</note>
-        <note priority="1" from="meaning">api-docs.tab.websocket</note>
-      </trans-unit>
-      <trans-unit id="d9baa5e9ea1cde02012703c3a43f190947dadd04" datatype="html">
-        <source>Endpoint</source>
-        <context-group purpose="location">
-          <context context-type="sourcefile">src/app/components/api-docs/api-docs.component.html</context>
-          <context context-type="linenumber">14,15</context>
-        </context-group>
-        <context-group purpose="location">
-          <context context-type="sourcefile">src/app/components/api-docs/api-docs.component.html</context>
-          <context context-type="linenumber">32,33</context>
-        </context-group>
-        <context-group purpose="location">
-          <context context-type="sourcefile">src/app/components/api-docs/api-docs.component.html</context>
-          <context context-type="linenumber">58,59</context>
-        </context-group>
-        <context-group purpose="location">
-          <context context-type="sourcefile">src/app/components/api-docs/api-docs.component.html</context>
-          <context context-type="linenumber">84,85</context>
-        </context-group>
-        <context-group purpose="location">
-          <context context-type="sourcefile">src/app/components/api-docs/api-docs.component.html</context>
-          <context context-type="linenumber">138,139</context>
-        </context-group>
-        <context-group purpose="location">
-          <context context-type="sourcefile">src/app/components/api-docs/api-docs.component.html</context>
-          <context context-type="linenumber">188,189</context>
-        </context-group>
-        <context-group purpose="location">
-          <context context-type="sourcefile">src/app/components/api-docs/api-docs.component.html</context>
-          <context context-type="linenumber">222,223</context>
-        </context-group>
-        <context-group purpose="location">
-          <context context-type="sourcefile">src/app/components/api-docs/api-docs.component.html</context>
-          <context context-type="linenumber">247,248</context>
-        </context-group>
-        <note priority="1" from="description">API Docs Endpoint</note>
-        <note priority="1" from="meaning">api-docs.shared.endpoint</note>
-      </trans-unit>
-      <trans-unit id="80449b1198ade0f86ec83b676f3a436026136efe" datatype="html">
-        <source>Description</source>
-        <context-group purpose="location">
-          <context context-type="sourcefile">src/app/components/api-docs/api-docs.component.html</context>
-          <context context-type="linenumber">15,18</context>
-        </context-group>
-        <context-group purpose="location">
-          <context context-type="sourcefile">src/app/components/api-docs/api-docs.component.html</context>
-          <context context-type="linenumber">33,36</context>
-        </context-group>
-        <context-group purpose="location">
-          <context context-type="sourcefile">src/app/components/api-docs/api-docs.component.html</context>
-          <context context-type="linenumber">59,62</context>
-        </context-group>
-<<<<<<< HEAD
-=======
-      </trans-unit>
-      <trans-unit id="f8c91b77ad53ccd0f6adb4a6ea3a0f5c3329688b" datatype="html">
-        <source>Asset</source>
-        <context-group purpose="location">
-          <context context-type="sourcefile">src/app/components/asset/asset.component.html</context>
-          <context context-type="linenumber">2</context>
-        </context-group>
-        <note priority="1" from="description">Liquid Asset page title</note>
-        <note priority="1" from="meaning">asset</note>
-      </trans-unit>
-      <trans-unit id="2346453954cf21bf1326e790bfb3cb3369574ed9" datatype="html">
-        <source>Name</source>
->>>>>>> 3a14bd45
-        <context-group purpose="location">
-          <context context-type="sourcefile">src/app/components/api-docs/api-docs.component.html</context>
-          <context context-type="linenumber">85,88</context>
-        </context-group>
-        <context-group purpose="location">
-          <context context-type="sourcefile">src/app/components/api-docs/api-docs.component.html</context>
-          <context context-type="linenumber">139,142</context>
-        </context-group>
-        <context-group purpose="location">
-          <context context-type="sourcefile">src/app/components/api-docs/api-docs.component.html</context>
-          <context context-type="linenumber">189,192</context>
-        </context-group>
-        <context-group purpose="location">
-          <context context-type="sourcefile">src/app/components/api-docs/api-docs.component.html</context>
-          <context context-type="linenumber">223,226</context>
-        </context-group>
-        <context-group purpose="location">
-          <context context-type="sourcefile">src/app/components/api-docs/api-docs.component.html</context>
-          <context context-type="linenumber">248,251</context>
-        </context-group>
-        <note priority="1" from="description">API Docs Description</note>
-        <note priority="1" from="meaning">api-docs.shared.description</note>
-      </trans-unit>
-      <trans-unit id="fe56475a8f4cf4bfc3acaafa215a7dd60d9ed7da" datatype="html">
-        <source>Default push: <x id="START_TAG_CODE" ctype="x-code" equiv-text="&lt;code&gt;"/><x id="INTERPOLATION" equiv-text="{{ &apos;{&apos; }}"/> action: &apos;want&apos;, data: [&apos;blocks&apos;, ...] <x id="INTERPOLATION_1" equiv-text="{{ &apos;}&apos; }}"/><x id="CLOSE_TAG_CODE" ctype="x-code" equiv-text="&lt;/code&gt;"/> to express what you want pushed. Available: <x id="START_TAG_CODE" ctype="x-code" equiv-text="&lt;code&gt;"/>blocks<x id="CLOSE_TAG_CODE" ctype="x-code" equiv-text="&lt;/code&gt;"/>, <x id="START_TAG_CODE" ctype="x-code" equiv-text="&lt;code&gt;"/>mempool-block<x id="CLOSE_TAG_CODE" ctype="x-code" equiv-text="&lt;/code&gt;"/>, <x id="START_TAG_CODE" ctype="x-code" equiv-text="&lt;code&gt;"/>live-2h-chart<x id="CLOSE_TAG_CODE" ctype="x-code" equiv-text="&lt;/code&gt;"/>, and <x id="START_TAG_CODE" ctype="x-code" equiv-text="&lt;code&gt;"/>stats<x id="CLOSE_TAG_CODE" ctype="x-code" equiv-text="&lt;/code&gt;"/>.<x id="LINE_BREAK" ctype="lb" equiv-text="&lt;br&gt;"/><x id="LINE_BREAK" ctype="lb" equiv-text="&lt;br&gt;"/>Push transactions related to address: <x id="START_TAG_CODE" ctype="x-code" equiv-text="&lt;code&gt;"/><x id="INTERPOLATION" equiv-text="{{ &apos;{&apos; }}"/> &apos;track-address&apos;: &apos;3PbJ...bF9B&apos; <x id="INTERPOLATION_1" equiv-text="{{ &apos;}&apos; }}"/><x id="CLOSE_TAG_CODE" ctype="x-code" equiv-text="&lt;/code&gt;"/> to receive all new transactions containing that address as input or output. Returns an array of transactions. <x id="START_TAG_CODE" ctype="x-code" equiv-text="&lt;code&gt;"/>address-transactions<x id="CLOSE_TAG_CODE" ctype="x-code" equiv-text="&lt;/code&gt;"/> for new mempool transactions, and <x id="START_TAG_CODE" ctype="x-code" equiv-text="&lt;code&gt;"/>block-transactions<x id="CLOSE_TAG_CODE" ctype="x-code" equiv-text="&lt;/code&gt;"/> for new block confirmed transactions.</source>
-        <context-group purpose="location">
-          <context context-type="sourcefile">src/app/components/api-docs/api-docs.component.html</context>
-          <context context-type="linenumber">19,20</context>
-        </context-group>
-        <note priority="1" from="description">api-docs.websocket.websocket</note>
-      </trans-unit>
-      <trans-unit id="e15117360d2a70d6959e8aedf59e9f0241fdfc4f" datatype="html">
-        <source>Fees</source>
-        <context-group purpose="location">
-          <context context-type="sourcefile">src/app/components/api-docs/api-docs.component.html</context>
-          <context context-type="linenumber">27,32</context>
-        </context-group>
-        <note priority="1" from="description">API Docs tab for Fees</note>
-        <note priority="1" from="meaning">api-docs.tab.fees</note>
-      </trans-unit>
-      <trans-unit id="39f61f2d1434d921a1f80a2a2f0903f06e9fd4df" datatype="html">
-        <source>Returns our currently suggested fees for new transactions.</source>
-        <context-group purpose="location">
-          <context context-type="sourcefile">src/app/components/api-docs/api-docs.component.html</context>
-          <context context-type="linenumber">37,40</context>
-        </context-group>
-        <note priority="1" from="description">API Docs for /api/v1/fees/recommended</note>
-        <note priority="1" from="meaning">api-docs.fees.recommended</note>
-      </trans-unit>
-      <trans-unit id="b95b496df2b0f016831d0984f3798a2e22b74103" datatype="html">
-        <source>Returns current mempool as projected blocks.</source>
-        <context-group purpose="location">
-          <context context-type="sourcefile">src/app/components/api-docs/api-docs.component.html</context>
-          <context context-type="linenumber">41,44</context>
-        </context-group>
-        <note priority="1" from="description">API Docs for /api/v1/fees/mempool-blocks</note>
-        <note priority="1" from="meaning">api-docs.fees.mempool-blocks</note>
-      </trans-unit>
-      <trans-unit id="4ebf8d4a2433cca5a8a933ef8ccef1b01e45acef" datatype="html">
-        <source>Returns the ancestors and the best descendant fees for a transaction.</source>
-        <context-group purpose="location">
-          <context context-type="sourcefile">src/app/components/api-docs/api-docs.component.html</context>
-          <context context-type="linenumber">45,52</context>
-        </context-group>
-        <note priority="1" from="description">API Docs for /api/v1/fees/cpfp</note>
-        <note priority="1" from="meaning">api-docs.fees.cpfp</note>
-      </trans-unit>
-      <trans-unit id="19a8d63607ead7ba08364fe9f64aa3c503dff6c4" datatype="html">
-        <source>Mempool</source>
-        <context-group purpose="location">
-          <context context-type="sourcefile">src/app/components/api-docs/api-docs.component.html</context>
-          <context context-type="linenumber">53,58</context>
-        </context-group>
-        <note priority="1" from="description">API Docs tab for Mempool</note>
-        <note priority="1" from="meaning">api-docs.tab.mempool</note>
-      </trans-unit>
-<<<<<<< HEAD
-      <trans-unit id="7d43b13f97ee52aae72d728a52af2e31f6edbf38" datatype="html">
-        <source>Returns current mempool backlog statistics.</source>
-=======
-      <trans-unit id="27f4ed424cfa9b732fbcd80fbeb1d6041171e494" datatype="html">
-        <source><x id="INTERPOLATION" equiv-text="{{ (transactions?.length | number) || &apos;?&apos; }}"/> of </source>
-        <context-group purpose="location">
-          <context context-type="sourcefile">src/app/components/asset/asset.component.html</context>
-          <context context-type="linenumber">75</context>
-        </context-group>
-        <note priority="1" from="description">asset.M_of_N</note>
-      </trans-unit>
-      <trans-unit id="d2a84740e76b7220516a9f10644e4b3bdabdb833" datatype="html">
-        <source>Peg In/Out and Burn Transactions</source>
->>>>>>> 3a14bd45
-        <context-group purpose="location">
-          <context context-type="sourcefile">src/app/components/api-docs/api-docs.component.html</context>
-          <context context-type="linenumber">63,66</context>
-        </context-group>
-        <note priority="1" from="description">API Docs for /api/mempool</note>
-        <note priority="1" from="meaning">api-docs.mempool.mempool</note>
-      </trans-unit>
-      <trans-unit id="23c346e87b137b1807bac13c27d19dc18f745f8f" datatype="html">
-        <source>Get the full list of txids in the mempool as an array. The order of the txids is arbitrary and does not match bitcoind.</source>
-        <context-group purpose="location">
-          <context context-type="sourcefile">src/app/components/api-docs/api-docs.component.html</context>
-          <context context-type="linenumber">67,70</context>
-        </context-group>
-        <note priority="1" from="description">API Docs for /api/mempool/txids</note>
-        <note priority="1" from="meaning">api-docs.mempool.txids</note>
-      </trans-unit>
-      <trans-unit id="af1a465e50097fabbe55bf5dbcf5d0702bdbc98b" datatype="html">
-        <source>Get a list of the last 10 transactions to enter the mempool. Each transaction object contains simplified overview data, with the following fields: <x id="START_TAG_CODE" ctype="x-code" equiv-text="&lt;code&gt;"/>txid<x id="CLOSE_TAG_CODE" ctype="x-code" equiv-text="&lt;/code&gt;"/>, <x id="START_TAG_CODE" ctype="x-code" equiv-text="&lt;code&gt;"/>fee<x id="CLOSE_TAG_CODE" ctype="x-code" equiv-text="&lt;/code&gt;"/>, <x id="START_TAG_CODE" ctype="x-code" equiv-text="&lt;code&gt;"/>vsize<x id="CLOSE_TAG_CODE" ctype="x-code" equiv-text="&lt;/code&gt;"/>, and <x id="START_TAG_CODE" ctype="x-code" equiv-text="&lt;code&gt;"/>value<x id="CLOSE_TAG_CODE" ctype="x-code" equiv-text="&lt;/code&gt;"/>.</source>
-        <context-group purpose="location">
-          <context context-type="sourcefile">src/app/components/api-docs/api-docs.component.html</context>
-          <context context-type="linenumber">71,72</context>
-        </context-group>
-        <note priority="1" from="description">API Docs for /api/mempool/recent</note>
-        <note priority="1" from="meaning">api-docs.mempool.recent</note>
-      </trans-unit>
-      <trans-unit id="f4cba7faeb126346f09cc6af30124f9a343f7a28" datatype="html">
-        <source>Blocks</source>
-        <context-group purpose="location">
-          <context context-type="sourcefile">src/app/components/api-docs/api-docs.component.html</context>
-          <context context-type="linenumber">79,84</context>
-        </context-group>
-        <context-group purpose="location">
-          <context context-type="sourcefile">src/app/components/latest-blocks/latest-blocks.component.ts</context>
-          <context context-type="linenumber">39</context>
-        </context-group>
-        <note priority="1" from="description">API Docs tab for Blocks</note>
-        <note priority="1" from="meaning">api-docs.tab.blocks</note>
-      </trans-unit>
-      <trans-unit id="194d480219559b855b01ea58459066e3c63acdb2" datatype="html">
-        <source>Returns details about a block. Available fields: <x id="START_TAG_CODE" ctype="x-code" equiv-text="&lt;code&gt;"/>id<x id="CLOSE_TAG_CODE" ctype="x-code" equiv-text="&lt;/code&gt;"/>, <x id="START_TAG_CODE" ctype="x-code" equiv-text="&lt;code&gt;"/>height<x id="CLOSE_TAG_CODE" ctype="x-code" equiv-text="&lt;/code&gt;"/>, <x id="START_TAG_CODE" ctype="x-code" equiv-text="&lt;code&gt;"/>version<x id="CLOSE_TAG_CODE" ctype="x-code" equiv-text="&lt;/code&gt;"/>, <x id="START_TAG_CODE" ctype="x-code" equiv-text="&lt;code&gt;"/>timestamp<x id="CLOSE_TAG_CODE" ctype="x-code" equiv-text="&lt;/code&gt;"/>, <x id="START_TAG_CODE" ctype="x-code" equiv-text="&lt;code&gt;"/>bits<x id="CLOSE_TAG_CODE" ctype="x-code" equiv-text="&lt;/code&gt;"/>, <x id="START_TAG_CODE" ctype="x-code" equiv-text="&lt;code&gt;"/>nonce<x id="CLOSE_TAG_CODE" ctype="x-code" equiv-text="&lt;/code&gt;"/>, <x id="START_TAG_CODE" ctype="x-code" equiv-text="&lt;code&gt;"/>merkle_root<x id="CLOSE_TAG_CODE" ctype="x-code" equiv-text="&lt;/code&gt;"/>, <x id="START_TAG_CODE" ctype="x-code" equiv-text="&lt;code&gt;"/>tx_count<x id="CLOSE_TAG_CODE" ctype="x-code" equiv-text="&lt;/code&gt;"/>, <x id="START_TAG_CODE" ctype="x-code" equiv-text="&lt;code&gt;"/>size<x id="CLOSE_TAG_CODE" ctype="x-code" equiv-text="&lt;/code&gt;"/>, <x id="START_TAG_CODE" ctype="x-code" equiv-text="&lt;code&gt;"/>weight<x id="CLOSE_TAG_CODE" ctype="x-code" equiv-text="&lt;/code&gt;"/>,<x id="START_TAG_NG_CONTAINER" ctype="x-ng_container" equiv-text="&lt;ng-container *ngIf=&quot;network.val === &apos;liquid&apos;&quot;&gt;"/><x id="START_TAG_CODE" ctype="x-code" equiv-text="&lt;code&gt;"/>proof<x id="CLOSE_TAG_CODE" ctype="x-code" equiv-text="&lt;/code&gt;"/>,<x id="CLOSE_TAG_NG_CONTAINER" ctype="x-ng_container" equiv-text="&lt;/ng-container&gt;"/> and <x id="START_TAG_CODE" ctype="x-code" equiv-text="&lt;code&gt;"/>previousblockhash<x id="CLOSE_TAG_CODE" ctype="x-code" equiv-text="&lt;/code&gt;"/>.</source>
-        <context-group purpose="location">
-          <context context-type="sourcefile">src/app/components/api-docs/api-docs.component.html</context>
-          <context context-type="linenumber">89,90</context>
-        </context-group>
-      </trans-unit>
-      <trans-unit id="a2c00fbdcce9d6291c3b04c67979f9694be23f28" datatype="html">
-        <source>Returns the confirmation status of a block. Available fields: <x id="START_TAG_CODE" ctype="x-code" equiv-text="&lt;code&gt;"/>in_best_chain<x id="CLOSE_TAG_CODE" ctype="x-code" equiv-text="&lt;/code&gt;"/> (boolean, false for orphaned blocks), <x id="START_TAG_CODE" ctype="x-code" equiv-text="&lt;code&gt;"/>next_best<x id="CLOSE_TAG_CODE" ctype="x-code" equiv-text="&lt;/code&gt;"/> (the hash of the next block, only available for blocks in the best chain).</source>
-        <context-group purpose="location">
-          <context context-type="sourcefile">src/app/components/api-docs/api-docs.component.html</context>
-          <context context-type="linenumber">93,94</context>
-        </context-group>
-      </trans-unit>
-      <trans-unit id="1126cb2e03d0371d03b57047052d4ff1b6556753" datatype="html">
-        <source>Returns a list of transactions in the block (up to 25 transactions beginning at <x id="START_TAG_CODE" ctype="x-code" equiv-text="&lt;code&gt;"/>start_index<x id="CLOSE_TAG_CODE" ctype="x-code" equiv-text="&lt;/code&gt;"/>). Transactions returned here do not have the <x id="START_TAG_CODE" ctype="x-code" equiv-text="&lt;code&gt;"/>status<x id="CLOSE_TAG_CODE" ctype="x-code" equiv-text="&lt;/code&gt;"/> field, since all the transactions share the same block and confirmation status.</source>
-        <context-group purpose="location">
-          <context context-type="sourcefile">src/app/components/api-docs/api-docs.component.html</context>
-          <context context-type="linenumber">97,98</context>
-        </context-group>
-      </trans-unit>
-      <trans-unit id="3846f2527c3c9a50bb84b2c941a876f66797449b" datatype="html">
-        <source>Returns a list of all txids in the block.</source>
-        <context-group purpose="location">
-          <context context-type="sourcefile">src/app/components/api-docs/api-docs.component.html</context>
-          <context context-type="linenumber">101,104</context>
-        </context-group>
-      </trans-unit>
-      <trans-unit id="3e08815110b2e5ce8aa7256ed05a2faf6dbb7077" datatype="html">
-        <source>Returns the transaction at index <x id="START_TAG_CODE" ctype="x-code" equiv-text="&lt;code&gt;"/>:index<x id="CLOSE_TAG_CODE" ctype="x-code" equiv-text="&lt;/code&gt;"/> within the specified block.</source>
-        <context-group purpose="location">
-          <context context-type="sourcefile">src/app/components/api-docs/api-docs.component.html</context>
-          <context context-type="linenumber">105,106</context>
-        </context-group>
-      </trans-unit>
-      <trans-unit id="6d5aacdd7e6c375570a88c25bfd0be82beba4c7b" datatype="html">
-        <source>Returns the raw block representation in binary.</source>
-        <context-group purpose="location">
-          <context context-type="sourcefile">src/app/components/api-docs/api-docs.component.html</context>
-          <context context-type="linenumber">109,112</context>
-        </context-group>
-      </trans-unit>
-      <trans-unit id="36df9865e9099d98537ea69c9cfdc035d1b64116" datatype="html">
-        <source>Returns the hash of the block currently at <x id="START_TAG_CODE" ctype="x-code" equiv-text="&lt;code&gt;"/>:height<x id="CLOSE_TAG_CODE" ctype="x-code" equiv-text="&lt;/code&gt;"/>.</source>
-        <context-group purpose="location">
-          <context context-type="sourcefile">src/app/components/api-docs/api-docs.component.html</context>
-          <context context-type="linenumber">113,114</context>
-        </context-group>
-      </trans-unit>
-      <trans-unit id="f8380186899495340cbfe7fb836ba664fb4b52af" datatype="html">
-        <source>Returns the 10 newest blocks starting at the tip or at <x id="START_TAG_CODE" ctype="x-code" equiv-text="&lt;code&gt;"/>:start_height<x id="CLOSE_TAG_CODE" ctype="x-code" equiv-text="&lt;/code&gt;"/> if specified.</source>
-        <context-group purpose="location">
-          <context context-type="sourcefile">src/app/components/api-docs/api-docs.component.html</context>
-          <context context-type="linenumber">117,118</context>
-        </context-group>
-      </trans-unit>
-      <trans-unit id="4767bdd2059533d5eed7f3fe7cf0be5c260cdb00" datatype="html">
-        <source>Returns the height of the last block.</source>
-        <context-group purpose="location">
-          <context context-type="sourcefile">src/app/components/api-docs/api-docs.component.html</context>
-          <context context-type="linenumber">121,124</context>
-        </context-group>
-      </trans-unit>
-      <trans-unit id="940153d58769f1a8f50dba2458693142675a5dcb" datatype="html">
-        <source>Returns the hash of the last block.</source>
-        <context-group purpose="location">
-          <context context-type="sourcefile">src/app/components/api-docs/api-docs.component.html</context>
-          <context context-type="linenumber">125,130</context>
-        </context-group>
-      </trans-unit>
-      <trans-unit id="8a4a4b8f308aaaeae782f7c9847013348d969c2d" datatype="html">
-        <source>Transactions</source>
-        <context-group purpose="location">
-          <context context-type="sourcefile">src/app/components/api-docs/api-docs.component.html</context>
-          <context context-type="linenumber">133,138</context>
-        </context-group>
-        <note priority="1" from="description">API Docs tab for Transactions</note>
-        <note priority="1" from="meaning">api-docs.tab.transactions</note>
-      </trans-unit>
-      <trans-unit id="a8ea1ec66e7bb9f92e87ae5482e50748baafffd2" datatype="html">
-        <source>Returns details about a transaction. Available fields: <x id="START_TAG_CODE" ctype="x-code" equiv-text="&lt;code&gt;"/>txid<x id="CLOSE_TAG_CODE" ctype="x-code" equiv-text="&lt;/code&gt;"/>, <x id="START_TAG_CODE" ctype="x-code" equiv-text="&lt;code&gt;"/>version<x id="CLOSE_TAG_CODE" ctype="x-code" equiv-text="&lt;/code&gt;"/>, <x id="START_TAG_CODE" ctype="x-code" equiv-text="&lt;code&gt;"/>locktime<x id="CLOSE_TAG_CODE" ctype="x-code" equiv-text="&lt;/code&gt;"/>, <x id="START_TAG_CODE" ctype="x-code" equiv-text="&lt;code&gt;"/>size<x id="CLOSE_TAG_CODE" ctype="x-code" equiv-text="&lt;/code&gt;"/>, <x id="START_TAG_CODE" ctype="x-code" equiv-text="&lt;code&gt;"/>weight<x id="CLOSE_TAG_CODE" ctype="x-code" equiv-text="&lt;/code&gt;"/>, <x id="START_TAG_CODE" ctype="x-code" equiv-text="&lt;code&gt;"/>fee<x id="CLOSE_TAG_CODE" ctype="x-code" equiv-text="&lt;/code&gt;"/>, <x id="START_TAG_CODE" ctype="x-code" equiv-text="&lt;code&gt;"/>vin<x id="CLOSE_TAG_CODE" ctype="x-code" equiv-text="&lt;/code&gt;"/>, <x id="START_TAG_CODE" ctype="x-code" equiv-text="&lt;code&gt;"/>vout<x id="CLOSE_TAG_CODE" ctype="x-code" equiv-text="&lt;/code&gt;"/>, and <x id="START_TAG_CODE" ctype="x-code" equiv-text="&lt;code&gt;"/>status<x id="CLOSE_TAG_CODE" ctype="x-code" equiv-text="&lt;/code&gt;"/>.</source>
-        <context-group purpose="location">
-          <context context-type="sourcefile">src/app/components/api-docs/api-docs.component.html</context>
-          <context context-type="linenumber">143,144</context>
-        </context-group>
-      </trans-unit>
-      <trans-unit id="7e784cfa5833e7b54d4dfc723fabde94f66ebde3" datatype="html">
-        <source>Returns the confirmation status of a transaction. Available fields: <x id="START_TAG_CODE" ctype="x-code" equiv-text="&lt;code&gt;"/>confirmed<x id="CLOSE_TAG_CODE" ctype="x-code" equiv-text="&lt;/code&gt;"/> (boolean), <x id="START_TAG_CODE" ctype="x-code" equiv-text="&lt;code&gt;"/>block_height<x id="CLOSE_TAG_CODE" ctype="x-code" equiv-text="&lt;/code&gt;"/> (optional), and <x id="START_TAG_CODE" ctype="x-code" equiv-text="&lt;code&gt;"/>block_hash<x id="CLOSE_TAG_CODE" ctype="x-code" equiv-text="&lt;/code&gt;"/> (optional).</source>
-        <context-group purpose="location">
-          <context context-type="sourcefile">src/app/components/api-docs/api-docs.component.html</context>
-          <context context-type="linenumber">147,148</context>
-        </context-group>
-      </trans-unit>
-      <trans-unit id="34c21c242665d87bf22645c90f571bd5078eac93" datatype="html">
-        <source>Returns a transaction serialized as hex.</source>
-        <context-group purpose="location">
-          <context context-type="sourcefile">src/app/components/api-docs/api-docs.component.html</context>
-          <context context-type="linenumber">151,154</context>
-        </context-group>
-      </trans-unit>
-      <trans-unit id="fd42ee72bb64b93578d7d2142ae50796d0056d7a" datatype="html">
-        <source>Returns a transaction as binary data.</source>
-        <context-group purpose="location">
-          <context context-type="sourcefile">src/app/components/api-docs/api-docs.component.html</context>
-          <context context-type="linenumber">155,157</context>
-        </context-group>
-      </trans-unit>
-      <trans-unit id="d51106cc898981e9862d35a4db40796f0cf464f8" datatype="html">
-        <source>Returns a merkle inclusion proof for the transaction using <x id="START_LINK" ctype="x-a" equiv-text="&lt;a href=&quot;https://bitcoin.org/en/glossary/merkle-block&quot;&gt;"/>bitcoind&apos;s merkleblock<x id="CLOSE_LINK" ctype="x-a" equiv-text="&lt;/a&gt;"/> format.</source>
-        <context-group purpose="location">
-          <context context-type="sourcefile">src/app/components/api-docs/api-docs.component.html</context>
-          <context context-type="linenumber">159,160</context>
-        </context-group>
-      </trans-unit>
-      <trans-unit id="a57953199686e9980df838cb25edb51691941ac5" datatype="html">
-        <source>Returns a merkle inclusion proof for the transaction using <x id="START_LINK" ctype="x-a" equiv-text="&lt;a href=&quot;https://electrumx.readthedocs.io/en/latest/protocol-methods.html#blockchain-transaction-get-merkle&quot;&gt;"/>Electrum&apos;s blockchain.transaction.get_merkle format.<x id="CLOSE_LINK" ctype="x-a" equiv-text="&lt;/a&gt;"/></source>
-        <context-group purpose="location">
-          <context context-type="sourcefile">src/app/components/api-docs/api-docs.component.html</context>
-          <context context-type="linenumber">163,164</context>
-        </context-group>
-      </trans-unit>
-      <trans-unit id="fe9a40b2ff9674b4ab7d82624ffed340c9ee5b89" datatype="html">
-        <source>Returns the spending status of a transaction output. Available fields: <x id="START_TAG_CODE" ctype="x-code" equiv-text="&lt;code&gt;"/>spent<x id="CLOSE_TAG_CODE" ctype="x-code" equiv-text="&lt;/code&gt;"/> (boolean), <x id="START_TAG_CODE" ctype="x-code" equiv-text="&lt;code&gt;"/>txid<x id="CLOSE_TAG_CODE" ctype="x-code" equiv-text="&lt;/code&gt;"/> (optional), <x id="START_TAG_CODE" ctype="x-code" equiv-text="&lt;code&gt;"/>vin<x id="CLOSE_TAG_CODE" ctype="x-code" equiv-text="&lt;/code&gt;"/> (optional), and <x id="START_TAG_CODE" ctype="x-code" equiv-text="&lt;code&gt;"/>status<x id="CLOSE_TAG_CODE" ctype="x-code" equiv-text="&lt;/code&gt;"/> (optional, the status of the spending tx).</source>
-        <context-group purpose="location">
-          <context context-type="sourcefile">src/app/components/api-docs/api-docs.component.html</context>
-          <context context-type="linenumber">167,168</context>
-        </context-group>
-      </trans-unit>
-      <trans-unit id="0358265aa88614843e1f5e887b94c673808c84f1" datatype="html">
-        <source>Returns the spending status of all transaction outputs.</source>
-        <context-group purpose="location">
-          <context context-type="sourcefile">src/app/components/api-docs/api-docs.component.html</context>
-          <context context-type="linenumber">171,174</context>
-        </context-group>
-      </trans-unit>
-      <trans-unit id="01723473ecc53cab60ef1b37dc39d8941994d56f" datatype="html">
-        <source>Broadcast a raw transaction to the network. The transaction should be provided as hex in the request body. The <x id="START_TAG_CODE" ctype="x-code" equiv-text="&lt;code&gt;"/>txid<x id="CLOSE_TAG_CODE" ctype="x-code" equiv-text="&lt;/code&gt;"/> will be returned on success.</source>
-        <context-group purpose="location">
-          <context context-type="sourcefile">src/app/components/api-docs/api-docs.component.html</context>
-          <context context-type="linenumber">175,176</context>
-        </context-group>
-      </trans-unit>
-      <trans-unit id="9885457131a86be85a59c5366767e82c12d0a288" datatype="html">
-        <source>Addresses</source>
-        <context-group purpose="location">
-          <context context-type="sourcefile">src/app/components/api-docs/api-docs.component.html</context>
-          <context context-type="linenumber">183,188</context>
-        </context-group>
-        <note priority="1" from="description">API Docs tab for Addresses</note>
-        <note priority="1" from="meaning">api-docs.tab.addresses</note>
-      </trans-unit>
-      <trans-unit id="e12cd52eaa77b446ba97436c145b59741151adf3" datatype="html">
-        <source>Returns details about an address. Available fields: <x id="START_TAG_CODE" ctype="x-code" equiv-text="&lt;code&gt;"/>address<x id="CLOSE_TAG_CODE" ctype="x-code" equiv-text="&lt;/code&gt;"/>, <x id="START_TAG_CODE" ctype="x-code" equiv-text="&lt;code&gt;"/>chain_stats<x id="CLOSE_TAG_CODE" ctype="x-code" equiv-text="&lt;/code&gt;"/>, and <x id="START_TAG_CODE" ctype="x-code" equiv-text="&lt;code&gt;"/>mempool_stats<x id="CLOSE_TAG_CODE" ctype="x-code" equiv-text="&lt;/code&gt;"/>. <x id="INTERPOLATION" equiv-text="{{ &apos;{&apos; }}"/>chain,mempool<x id="INTERPOLATION_1" equiv-text="{{ &apos;}&apos; }}"/>_stats each contain an object with <x id="START_TAG_CODE" ctype="x-code" equiv-text="&lt;code&gt;"/>tx_count<x id="CLOSE_TAG_CODE" ctype="x-code" equiv-text="&lt;/code&gt;"/>, <x id="START_TAG_CODE" ctype="x-code" equiv-text="&lt;code&gt;"/>funded_txo_count<x id="CLOSE_TAG_CODE" ctype="x-code" equiv-text="&lt;/code&gt;"/>, <x id="START_TAG_CODE" ctype="x-code" equiv-text="&lt;code&gt;"/>funded_txo_sum<x id="CLOSE_TAG_CODE" ctype="x-code" equiv-text="&lt;/code&gt;"/>, <x id="START_TAG_CODE" ctype="x-code" equiv-text="&lt;code&gt;"/>spent_txo_count<x id="CLOSE_TAG_CODE" ctype="x-code" equiv-text="&lt;/code&gt;"/>, and <x id="START_TAG_CODE" ctype="x-code" equiv-text="&lt;code&gt;"/>spent_txo_sum<x id="CLOSE_TAG_CODE" ctype="x-code" equiv-text="&lt;/code&gt;"/>.</source>
-        <context-group purpose="location">
-          <context context-type="sourcefile">src/app/components/api-docs/api-docs.component.html</context>
-          <context context-type="linenumber">193,194</context>
-        </context-group>
-      </trans-unit>
-      <trans-unit id="bdc501d28e02e07f692859977fdaee8c52eea401" datatype="html">
-        <source>Get transaction history for the specified address/scripthash, sorted with newest first. Returns up to 50 mempool transactions plus the first 25 confirmed transactions. You can request more confirmed transactions using <x id="START_TAG_CODE" ctype="x-code" equiv-text="&lt;code&gt;"/>:last_seen_txid<x id="CLOSE_TAG_CODE" ctype="x-code" equiv-text="&lt;/code&gt;"/> (see below). </source>
-        <context-group purpose="location">
-          <context context-type="sourcefile">src/app/components/api-docs/api-docs.component.html</context>
-          <context context-type="linenumber">197,199</context>
-        </context-group>
-      </trans-unit>
-      <trans-unit id="5676910aa3ffb568079a7499b366744fe3fd87ea" datatype="html">
-        <source>Get confirmed transaction history for the specified address/scripthash, sorted with newest first. Returns 25 transactions per page. More can be requested by specifying the last txid seen by the previous query.</source>
-        <context-group purpose="location">
-          <context context-type="sourcefile">src/app/components/api-docs/api-docs.component.html</context>
-          <context context-type="linenumber">201,204</context>
-        </context-group>
-      </trans-unit>
-      <trans-unit id="f10009779c64e19e20414fae506f27118420aa33" datatype="html">
-        <source>Get unconfirmed transaction history for the specified address/scripthash. Returns up to 50 transactions (no paging).</source>
-        <context-group purpose="location">
-          <context context-type="sourcefile">src/app/components/api-docs/api-docs.component.html</context>
-          <context context-type="linenumber">205,208</context>
-        </context-group>
-      </trans-unit>
-      <trans-unit id="4eb50557085c85bfca995b6ee0de56ec3f5e97eb" datatype="html">
-        <source>Get the list of unspent transaction outputs associated with the address/scripthash. Available fields: <x id="START_TAG_CODE" ctype="x-code" equiv-text="&lt;code&gt;"/>txid<x id="CLOSE_TAG_CODE" ctype="x-code" equiv-text="&lt;/code&gt;"/>, <x id="START_TAG_CODE" ctype="x-code" equiv-text="&lt;code&gt;"/>vout<x id="CLOSE_TAG_CODE" ctype="x-code" equiv-text="&lt;/code&gt;"/>, <x id="START_TAG_CODE" ctype="x-code" equiv-text="&lt;code&gt;"/>value<x id="CLOSE_TAG_CODE" ctype="x-code" equiv-text="&lt;/code&gt;"/>, and <x id="START_TAG_CODE" ctype="x-code" equiv-text="&lt;code&gt;"/>status<x id="CLOSE_TAG_CODE" ctype="x-code" equiv-text="&lt;/code&gt;"/> (with the status of the funding tx).<x id="START_TAG_NG_CONTAINER" ctype="x-ng_container" equiv-text="&lt;ng-container *ngIf=&quot;network.val === &apos;liquid&apos;&quot;&gt;"/>There is also a <x id="START_TAG_CODE" ctype="x-code" equiv-text="&lt;code&gt;"/>valuecommitment<x id="CLOSE_TAG_CODE" ctype="x-code" equiv-text="&lt;/code&gt;"/> field that may appear in place of <x id="START_TAG_CODE" ctype="x-code" equiv-text="&lt;code&gt;"/>value<x id="CLOSE_TAG_CODE" ctype="x-code" equiv-text="&lt;/code&gt;"/>, plus the following additional fields: <x id="START_TAG_CODE" ctype="x-code" equiv-text="&lt;code&gt;"/>asset<x id="CLOSE_TAG_CODE" ctype="x-code" equiv-text="&lt;/code&gt;"/>/<x id="START_TAG_CODE" ctype="x-code" equiv-text="&lt;code&gt;"/>assetcommitment<x id="CLOSE_TAG_CODE" ctype="x-code" equiv-text="&lt;/code&gt;"/>, <x id="START_TAG_CODE" ctype="x-code" equiv-text="&lt;code&gt;"/>nonce<x id="CLOSE_TAG_CODE" ctype="x-code" equiv-text="&lt;/code&gt;"/>/<x id="START_TAG_CODE" ctype="x-code" equiv-text="&lt;code&gt;"/>noncecommitment<x id="CLOSE_TAG_CODE" ctype="x-code" equiv-text="&lt;/code&gt;"/>, <x id="START_TAG_CODE" ctype="x-code" equiv-text="&lt;code&gt;"/>surjection_proof<x id="CLOSE_TAG_CODE" ctype="x-code" equiv-text="&lt;/code&gt;"/>, and <x id="START_TAG_CODE" ctype="x-code" equiv-text="&lt;code&gt;"/>range_proof<x id="CLOSE_TAG_CODE" ctype="x-code" equiv-text="&lt;/code&gt;"/>.<x id="CLOSE_TAG_NG_CONTAINER" ctype="x-ng_container" equiv-text="&lt;/ng-container&gt;"/></source>
-        <context-group purpose="location">
-          <context context-type="sourcefile">src/app/components/api-docs/api-docs.component.html</context>
-          <context context-type="linenumber">209,211</context>
-        </context-group>
-      </trans-unit>
-      <trans-unit id="b861fd11d5aa8772acc40c5412621b6dd52378e8" datatype="html">
-        <source>Assets</source>
-        <context-group purpose="location">
-          <context context-type="sourcefile">src/app/components/api-docs/api-docs.component.html</context>
-          <context context-type="linenumber">217,222</context>
-        </context-group>
-        <note priority="1" from="description">API Docs tab for Assets</note>
-        <note priority="1" from="meaning">api-docs.tab.assets</note>
-      </trans-unit>
-      <trans-unit id="b885a96aa1a96bff3f603dab79746f90eef5cbdf" datatype="html">
-        <source>Returns information about a Liquid asset.</source>
-        <context-group purpose="location">
-          <context context-type="sourcefile">src/app/components/api-docs/api-docs.component.html</context>
-          <context context-type="linenumber">227,230</context>
-        </context-group>
-      </trans-unit>
-      <trans-unit id="4a0bf20cf26a4f4a387bed5c3d47c23294cb606e" datatype="html">
-        <source>Returns transactions associated with the specified Liquid asset. For the network&apos;s native asset, returns a list of peg in, peg out, and burn transactions. For user-issued assets, returns a list of issuance, reissuance, and burn transactions. Does not include regular transactions transferring this asset.</source>
-        <context-group purpose="location">
-          <context context-type="sourcefile">src/app/components/api-docs/api-docs.component.html</context>
-          <context context-type="linenumber">231,234</context>
-        </context-group>
-      </trans-unit>
-      <trans-unit id="44a238eb28145f904f3a5bbfd4050987668f78d0" datatype="html">
-        <source>Get the current total supply of the specified asset. For the native asset (L-BTC), this is calculated as [chain,mempool]_stats.peg_in_amount - [chain,mempool]_stats.peg_out_amount - [chain,mempool]_stats.burned_amount. For issued assets, this is calculated as [chain,mempool]_stats.issued_amount - [chain,mempool]_stats.burned_amount. Not available for assets with blinded issuances. If /decimal is specified, returns the supply as a decimal according to the asset&apos;s divisibility. Otherwise, returned in base units.</source>
-        <context-group purpose="location">
-          <context context-type="sourcefile">src/app/components/api-docs/api-docs.component.html</context>
-          <context context-type="linenumber">235,239</context>
-        </context-group>
-      </trans-unit>
-      <trans-unit id="a29245620333b4788dee4c478c327d99846513c6" datatype="html">
-        <source>BSQ</source>
-        <context-group purpose="location">
-          <context context-type="sourcefile">src/app/components/api-docs/api-docs.component.html</context>
-          <context context-type="linenumber">242,247</context>
-        </context-group>
-        <note priority="1" from="description">API Docs tab for BSQ</note>
-        <note priority="1" from="meaning">api-docs.tab.bsq</note>
-      </trans-unit>
-      <trans-unit id="088d201b8d0589637d7aa64457a6cdd97a5d0f11" datatype="html">
-        <source>Returns statistics about all Bisq transactions.</source>
-        <context-group purpose="location">
-          <context context-type="sourcefile">src/app/components/api-docs/api-docs.component.html</context>
-          <context context-type="linenumber">252,255</context>
-        </context-group>
-      </trans-unit>
-      <trans-unit id="5d67fbdf2986058351024c16d526c444475ead37" datatype="html">
-        <source>Returns details about a Bisq transaction.</source>
-        <context-group purpose="location">
-          <context context-type="sourcefile">src/app/components/api-docs/api-docs.component.html</context>
-          <context context-type="linenumber">256,259</context>
-        </context-group>
-      </trans-unit>
-      <trans-unit id="e9a58657c410cf65dba4c3cdfb1af7099dedb241" datatype="html">
-        <source>Returns :length of latest Bisq transactions, starting from :index.</source>
-        <context-group purpose="location">
-          <context context-type="sourcefile">src/app/components/api-docs/api-docs.component.html</context>
-          <context context-type="linenumber">260,263</context>
-        </context-group>
-      </trans-unit>
-      <trans-unit id="e7e7c97535181ba299bc0ad02904f851088a0dd5" datatype="html">
-        <source>Returns all Bisq transactions that exist in a Bitcoin block.</source>
-        <context-group purpose="location">
-          <context context-type="sourcefile">src/app/components/api-docs/api-docs.component.html</context>
-          <context context-type="linenumber">264,267</context>
-        </context-group>
-      </trans-unit>
-      <trans-unit id="6fdafaace68cb298c6281e89eedc704f3d8f3f6a" datatype="html">
-        <source>Returns :length Bitcoin blocks that contain Bisq transactions, starting from :index.</source>
-        <context-group purpose="location">
-          <context context-type="sourcefile">src/app/components/api-docs/api-docs.component.html</context>
-          <context context-type="linenumber">268,271</context>
-        </context-group>
-      </trans-unit>
-      <trans-unit id="ac234ff46c8f499399a20fb5d74005094de7cdcd" datatype="html">
-        <source>Returns the most recently processed Bitcoin block height processed by Bisq.</source>
-        <context-group purpose="location">
-          <context context-type="sourcefile">src/app/components/api-docs/api-docs.component.html</context>
-          <context context-type="linenumber">272,275</context>
-        </context-group>
-      </trans-unit>
-      <trans-unit id="9604b870a64e6635062828425fcb801371e716ad" datatype="html">
-        <source>Returns all Bisq transactions belonging to a Bitcoin address, with &apos;B&apos; prefixed in front of the address.</source>
-        <context-group purpose="location">
-          <context context-type="sourcefile">src/app/components/api-docs/api-docs.component.html</context>
-          <context context-type="linenumber">276,280</context>
-        </context-group>
-      </trans-unit>
-      <trans-unit id="e351b40b3869a5c7d19c3d4918cb1ac7aaab95c4" datatype="html">
-        <source>API</source>
-        <context-group purpose="location">
-          <context context-type="sourcefile">src/app/components/api-docs/api-docs.component.ts</context>
-          <context context-type="linenumber">24</context>
-        </context-group>
-        <context-group purpose="location">
-          <context context-type="sourcefile">src/app/components/bisq-master-page/bisq-master-page.component.html</context>
-          <context context-type="linenumber">19,28</context>
-        </context-group>
-        <context-group purpose="location">
-          <context context-type="sourcefile">src/app/components/master-page/master-page.component.html</context>
-          <context context-type="linenumber">59,61</context>
-        </context-group>
-      </trans-unit>
-      <trans-unit id="2346453954cf21bf1326e790bfb3cb3369574ed9" datatype="html">
-        <source>Name</source>
-        <context-group purpose="location">
-          <context context-type="sourcefile">src/app/components/asset/asset.component.html</context>
-          <context context-type="linenumber">20</context>
-        </context-group>
-        <note priority="1" from="description">Liquid Asset name</note>
-        <note priority="1" from="meaning">asset.name</note>
-      </trans-unit>
-      <trans-unit id="8f301d45550dcb7dec91cc1fdc1f65f13c6a2892" datatype="html">
-        <source>Precision</source>
-        <context-group purpose="location">
-          <context context-type="sourcefile">src/app/components/asset/asset.component.html</context>
-          <context context-type="linenumber">24</context>
-        </context-group>
-        <note priority="1" from="description">Liquid Asset precision</note>
-        <note priority="1" from="meaning">asset.precision</note>
-      </trans-unit>
-      <trans-unit id="80475fc1bf22ded644db203c43a075f623c527d4" datatype="html">
-        <source>Issuer</source>
-        <context-group purpose="location">
-          <context context-type="sourcefile">src/app/components/asset/asset.component.html</context>
-          <context context-type="linenumber">28</context>
-        </context-group>
-        <note priority="1" from="description">Liquid Asset issuer</note>
-        <note priority="1" from="meaning">asset.issuer</note>
-      </trans-unit>
-      <trans-unit id="e357dfd9e8685f17a862680cd98fe4aa2e068d28" datatype="html">
-        <source>Issuance TX</source>
-        <context-group purpose="location">
-          <context context-type="sourcefile">src/app/components/asset/asset.component.html</context>
-          <context context-type="linenumber">32</context>
-        </context-group>
-        <note priority="1" from="description">Liquid Asset issuance TX</note>
-        <note priority="1" from="meaning">asset.issuance-tx</note>
-      </trans-unit>
-      <trans-unit id="c5b2c0d65b8fd12ebf8c0d79f562703776fc954e" datatype="html">
-        <source>Pegged in</source>
-        <context-group purpose="location">
-          <context context-type="sourcefile">src/app/components/asset/asset.component.html</context>
-          <context context-type="linenumber">43</context>
-        </context-group>
-        <note priority="1" from="description">Liquid Asset pegged-in amount</note>
-        <note priority="1" from="meaning">asset.pegged-in</note>
-      </trans-unit>
-      <trans-unit id="8f5d6ce525a24b049fee47f9b2d8447cca97ccc8" datatype="html">
-        <source>Pegged out</source>
-        <context-group purpose="location">
-          <context context-type="sourcefile">src/app/components/asset/asset.component.html</context>
-          <context context-type="linenumber">47</context>
-        </context-group>
-        <note priority="1" from="description">Liquid Asset pegged-out amount</note>
-        <note priority="1" from="meaning">asset.pegged-out</note>
-      </trans-unit>
-      <trans-unit id="e21556753a442f3d474ccfed50cd3f60bec18fe3" datatype="html">
-        <source>Burned amount</source>
-        <context-group purpose="location">
-          <context context-type="sourcefile">src/app/components/asset/asset.component.html</context>
-          <context context-type="linenumber">55</context>
-        </context-group>
-        <note priority="1" from="description">Liquid Asset burned amount</note>
-        <note priority="1" from="meaning">asset.burned-amount</note>
-      </trans-unit>
-      <trans-unit id="1990b8bef8f205a7d1b821aa4f979cc9f4fe179d" datatype="html">
-        <source>Circulating amount</source>
-        <context-group purpose="location">
-          <context context-type="sourcefile">src/app/components/asset/asset.component.html</context>
-          <context context-type="linenumber">59</context>
-        </context-group>
-        <context-group purpose="location">
-          <context context-type="sourcefile">src/app/components/asset/asset.component.html</context>
-          <context context-type="linenumber">63</context>
-        </context-group>
-        <note priority="1" from="description">Liquid Asset circulating amount</note>
-        <note priority="1" from="meaning">asset.circulating-amount</note>
-      </trans-unit>
-      <trans-unit id="d2a84740e76b7220516a9f10644e4b3bdabdb833" datatype="html">
-        <source>Peg In/Out and Burn Transactions</source>
-        <context-group purpose="location">
-          <context context-type="sourcefile">src/app/components/asset/asset.component.html</context>
-          <context context-type="linenumber">75</context>
-        </context-group>
-        <note priority="1" from="description">Liquid native asset transactions title</note>
-      </trans-unit>
-      <trans-unit id="fcbd3315aa10b59ba6ef383c6f16ace6c9d53b71" datatype="html">
-        <source>Issuance and Burn Transactions</source>
-        <context-group purpose="location">
-          <context context-type="sourcefile">src/app/components/asset/asset.component.html</context>
-          <context context-type="linenumber">75</context>
-        </context-group>
-        <note priority="1" from="description">Default asset transactions title</note>
-      </trans-unit>
-      <trans-unit id="ef5ac12104751b93b03c16f64d4c3a4341dce89c" datatype="html">
-        <source>Error loading asset data.</source>
-        <context-group purpose="location">
-          <context context-type="sourcefile">src/app/components/asset/asset.component.html</context>
-          <context context-type="linenumber">132</context>
-        </context-group>
-        <note priority="1" from="description">asset.error.loading-asset-data</note>
-      </trans-unit>
-      <trans-unit id="asset.component.asset-browser-title" datatype="html">
-        <source>Asset: <x id="INTERPOLATION" equiv-text="this.assetString"/></source>
-        <context-group purpose="location">
-          <context context-type="sourcefile">src/app/components/asset/asset.component.ts</context>
-          <context context-type="linenumber">73</context>
-        </context-group>
-      </trans-unit>
-      <trans-unit id="2b34680062c4aed90c4d846eab42d6e99501b783" datatype="html">
-        <source>Offline</source>
-        <context-group purpose="location">
-          <context context-type="sourcefile">src/app/components/bisq-master-page/bisq-master-page.component.html</context>
-          <context context-type="linenumber">7,8</context>
-        </context-group>
-        <context-group purpose="location">
-          <context context-type="sourcefile">src/app/components/master-page/master-page.component.html</context>
-          <context context-type="linenumber">8,9</context>
-        </context-group>
-        <note priority="1" from="description">master-page.offline</note>
-      </trans-unit>
-      <trans-unit id="c5d46228bea3555d65c705bad40be80f8798a113" datatype="html">
-        <source>Reconnecting...</source>
-        <context-group purpose="location">
-          <context context-type="sourcefile">src/app/components/bisq-master-page/bisq-master-page.component.html</context>
-          <context context-type="linenumber">8,13</context>
-        </context-group>
-        <context-group purpose="location">
-          <context context-type="sourcefile">src/app/components/master-page/master-page.component.html</context>
-          <context context-type="linenumber">9,14</context>
-        </context-group>
-        <note priority="1" from="description">master-page.reconnecting</note>
-      </trans-unit>
-      <trans-unit id="f65253954b66e929a8b4d5ecaf61f9129f8cec64" datatype="html">
-        <source>Dashboard</source>
-        <context-group purpose="location">
-          <context context-type="sourcefile">src/app/components/bisq-master-page/bisq-master-page.component.html</context>
-          <context context-type="linenumber">16,18</context>
-        </context-group>
-        <context-group purpose="location">
-          <context context-type="sourcefile">src/app/components/master-page/master-page.component.html</context>
-          <context context-type="linenumber">31,33</context>
-        </context-group>
-        <note priority="1" from="description">master-page.dashboard</note>
-      </trans-unit>
-      <trans-unit id="7daa2693df24aec262c6aad735f9bf918575b866" datatype="html">
-        <source>Genesis </source>
-        <context-group purpose="location">
-          <context context-type="sourcefile">src/app/components/block/block.component.html</context>
-          <context context-type="linenumber">4</context>
-        </context-group>
-        <note priority="1" from="description">block.genesis</note>
-      </trans-unit>
-      <trans-unit id="07193288a0312875e18f38c3a2486b927a15520a" datatype="html">
-        <source>Timestamp</source>
-        <context-group purpose="location">
-          <context context-type="sourcefile">src/app/components/block/block.component.html</context>
-          <context context-type="linenumber">22,24</context>
-        </context-group>
-        <context-group purpose="location">
-          <context context-type="sourcefile">src/app/components/latest-blocks/latest-blocks.component.html</context>
-          <context context-type="linenumber">10,12</context>
-        </context-group>
-        <note priority="1" from="description">block.timestamp</note>
-      </trans-unit>
-      <trans-unit id="7faaaa08f56427999f3be41df1093ce4089bbd75" datatype="html">
-        <source>Size</source>
-        <context-group purpose="location">
-          <context context-type="sourcefile">src/app/components/block/block.component.html</context>
-          <context context-type="linenumber">31,33</context>
-        </context-group>
-        <context-group purpose="location">
-          <context context-type="sourcefile">src/app/components/latest-blocks/latest-blocks.component.html</context>
-          <context context-type="linenumber">13,16</context>
-        </context-group>
-        <context-group purpose="location">
-          <context context-type="sourcefile">src/app/components/mempool-block/mempool-block.component.html</context>
-          <context context-type="linenumber">32,35</context>
-        </context-group>
-        <context-group purpose="location">
-          <context context-type="sourcefile">src/app/dashboard/dashboard.component.html</context>
-          <context context-type="linenumber">81,84</context>
-        </context-group>
-        <note priority="1" from="description">block.size</note>
-      </trans-unit>
-      <trans-unit id="919f2fd60a898850c24b1584362bbf18a4628bcb" datatype="html">
-        <source>Weight</source>
-        <context-group purpose="location">
-          <context context-type="sourcefile">src/app/components/block/block.component.html</context>
-          <context context-type="linenumber">35,37</context>
-        </context-group>
-        <note priority="1" from="description">block.weight</note>
-      </trans-unit>
-      <trans-unit id="0b47a777f024ab4e3cdf0062acb4d86e9ae1f635" datatype="html">
-        <source>Median fee</source>
-        <context-group purpose="location">
-          <context context-type="sourcefile">src/app/components/block/block.component.html</context>
-          <context context-type="linenumber">45,46</context>
-        </context-group>
-        <context-group purpose="location">
-          <context context-type="sourcefile">src/app/components/mempool-block/mempool-block.component.html</context>
-          <context context-type="linenumber">16,17</context>
-        </context-group>
-        <note priority="1" from="description">block.median-fee</note>
-      </trans-unit>
-      <trans-unit id="d2eb45d1cd8cd146b7cb0223ab97a4b03b614060" datatype="html">
-        <source>sat/vB</source>
-        <context-group purpose="location">
-          <context context-type="sourcefile">src/app/components/block/block.component.html</context>
-          <context context-type="linenumber">46</context>
-        </context-group>
-        <context-group purpose="location">
-          <context context-type="sourcefile">src/app/components/blockchain-blocks/blockchain-blocks.component.html</context>
-          <context context-type="linenumber">10</context>
-        </context-group>
-        <context-group purpose="location">
-          <context context-type="sourcefile">src/app/components/blockchain-blocks/blockchain-blocks.component.html</context>
-          <context context-type="linenumber">13</context>
-        </context-group>
-        <context-group purpose="location">
-          <context context-type="sourcefile">src/app/components/fees-box/fees-box.component.html</context>
-          <context context-type="linenumber">6</context>
-        </context-group>
-        <context-group purpose="location">
-          <context context-type="sourcefile">src/app/components/fees-box/fees-box.component.html</context>
-          <context context-type="linenumber">12</context>
-        </context-group>
-        <context-group purpose="location">
-          <context context-type="sourcefile">src/app/components/fees-box/fees-box.component.html</context>
-          <context context-type="linenumber">18</context>
-        </context-group>
-        <context-group purpose="location">
-          <context context-type="sourcefile">src/app/components/mempool-block/mempool-block.component.html</context>
-          <context context-type="linenumber">17</context>
-        </context-group>
-        <context-group purpose="location">
-          <context context-type="sourcefile">src/app/components/mempool-block/mempool-block.component.html</context>
-          <context context-type="linenumber">21,24</context>
-        </context-group>
-        <context-group purpose="location">
-          <context context-type="sourcefile">src/app/components/mempool-blocks/mempool-blocks.component.html</context>
-          <context context-type="linenumber">8,11</context>
-        </context-group>
-        <context-group purpose="location">
-          <context context-type="sourcefile">src/app/components/mempool-blocks/mempool-blocks.component.html</context>
-          <context context-type="linenumber">11,13</context>
-        </context-group>
-        <context-group purpose="location">
-          <context context-type="sourcefile">src/app/components/transaction/transaction.component.html</context>
-          <context context-type="linenumber">166</context>
-        </context-group>
-        <context-group purpose="location">
-          <context context-type="sourcefile">src/app/components/transaction/transaction.component.html</context>
-          <context context-type="linenumber">179</context>
-        </context-group>
-        <context-group purpose="location">
-          <context context-type="sourcefile">src/app/components/transaction/transaction.component.html</context>
-          <context context-type="linenumber">332</context>
-        </context-group>
-        <context-group purpose="location">
-          <context context-type="sourcefile">src/app/components/transaction/transaction.component.html</context>
-          <context context-type="linenumber">342</context>
-        </context-group>
-        <context-group purpose="location">
-          <context context-type="sourcefile">src/app/components/transactions-list/transactions-list.component.html</context>
-          <context context-type="linenumber">201</context>
-        </context-group>
-        <context-group purpose="location">
-          <context context-type="sourcefile">src/app/dashboard/dashboard.component.html</context>
-          <context context-type="linenumber">117,121</context>
-        </context-group>
-        <context-group purpose="location">
-          <context context-type="sourcefile">src/app/dashboard/dashboard.component.html</context>
-          <context context-type="linenumber">169,173</context>
-        </context-group>
-        <note priority="1" from="description">sat/vB</note>
-        <note priority="1" from="meaning">shared.sat-vbyte</note>
-      </trans-unit>
-      <trans-unit id="855f852e5642a1279605465df0cbbe78c2622648" datatype="html">
-        <source>Based on average native segwit transaction of 140 vBytes</source>
-        <context-group purpose="location">
-          <context context-type="sourcefile">src/app/components/block/block.component.html</context>
-          <context context-type="linenumber">46,48</context>
-        </context-group>
-        <context-group purpose="location">
-          <context context-type="sourcefile">src/app/components/fees-box/fees-box.component.html</context>
-          <context context-type="linenumber">6,10</context>
-        </context-group>
-        <context-group purpose="location">
-          <context context-type="sourcefile">src/app/components/fees-box/fees-box.component.html</context>
-          <context context-type="linenumber">12,16</context>
-        </context-group>
-        <context-group purpose="location">
-          <context context-type="sourcefile">src/app/components/fees-box/fees-box.component.html</context>
-          <context context-type="linenumber">18,24</context>
-        </context-group>
-        <context-group purpose="location">
-          <context context-type="sourcefile">src/app/components/mempool-block/mempool-block.component.html</context>
-          <context context-type="linenumber">17,20</context>
-        </context-group>
-        <note priority="1" from="description">Transaction fee tooltip</note>
-      </trans-unit>
-      <trans-unit id="ae9770436d1823a1ddfa0837c5a98f412a0d42c4" datatype="html">
-        <source>Total fees</source>
-        <context-group purpose="location">
-          <context context-type="sourcefile">src/app/components/block/block.component.html</context>
-          <context context-type="linenumber">50,51</context>
-        </context-group>
-        <context-group purpose="location">
-          <context context-type="sourcefile">src/app/components/block/block.component.html</context>
-          <context context-type="linenumber">65,67</context>
-        </context-group>
-        <note priority="1" from="description">Total fees in a block</note>
-        <note priority="1" from="meaning">block.total-fees</note>
-      </trans-unit>
-      <trans-unit id="b784270035273a5744e3c23c0fff31eebca32050" datatype="html">
-        <source>Subsidy + fees:</source>
-        <context-group purpose="location">
-          <context context-type="sourcefile">src/app/components/block/block.component.html</context>
-          <context context-type="linenumber">57,59</context>
-        </context-group>
-        <context-group purpose="location">
-          <context context-type="sourcefile">src/app/components/block/block.component.html</context>
-          <context context-type="linenumber">69,72</context>
-        </context-group>
-        <note priority="1" from="description">Total subsidy and fees in a block</note>
-        <note priority="1" from="meaning">block.subsidy-and-fees</note>
-      </trans-unit>
-      <trans-unit id="21f88da2fbe81e4dc893ce1df92bd0fe25bcecee" datatype="html">
-        <source>Miner</source>
-        <context-group purpose="location">
-          <context context-type="sourcefile">src/app/components/block/block.component.html</context>
-          <context context-type="linenumber">74,75</context>
-        </context-group>
-        <note priority="1" from="description">block.miner</note>
-      </trans-unit>
-      <trans-unit id="56ad2f3895f350abdd3cee2d95498deb8819afac" datatype="html">
-        <source>Error loading block data.</source>
-        <context-group purpose="location">
-          <context context-type="sourcefile">src/app/components/block/block.component.html</context>
-          <context context-type="linenumber">176,184</context>
-        </context-group>
-        <note priority="1" from="description">block.error.loading-block-data</note>
-      </trans-unit>
-      <trans-unit id="block.component.browser-title" datatype="html">
-        <source>Block <x id="BLOCK_HEIGHT" equiv-text="block.height"/>: <x id="BLOCK_ID" equiv-text="block.id"/></source>
-        <context-group purpose="location">
-          <context context-type="sourcefile">src/app/components/block/block.component.ts</context>
-          <context context-type="linenumber">105</context>
-        </context-group>
-      </trans-unit>
-      <trans-unit id="e8104ec47dbdca878cd9d7aba4a3cb59378fcaf7" datatype="html">
-        <source>Waiting for blocks...</source>
-        <context-group purpose="location">
-          <context context-type="sourcefile">src/app/components/blockchain/blockchain.component.html</context>
-          <context context-type="linenumber">11,16</context>
-        </context-group>
-        <note priority="1" from="description">Loading text</note>
-        <note priority="1" from="meaning">blockchain.waiting-for-blocks</note>
-      </trans-unit>
-      <trans-unit id="clipboard.copied-message" datatype="html">
-        <source>Copied!</source>
-        <context-group purpose="location">
-          <context context-type="sourcefile">src/app/components/clipboard/clipboard.component.ts</context>
-          <context context-type="linenumber">15</context>
-        </context-group>
-      </trans-unit>
-      <trans-unit id="f2385584215e9b925b6347de866110d5e07d3a35" datatype="html">
-        <source>Low priority</source>
-        <context-group purpose="location">
-          <context context-type="sourcefile">src/app/components/fees-box/fees-box.component.html</context>
-          <context context-type="linenumber">4,6</context>
-        </context-group>
-        <context-group purpose="location">
-          <context context-type="sourcefile">src/app/components/fees-box/fees-box.component.html</context>
-          <context context-type="linenumber">27,30</context>
-        </context-group>
-        <note priority="1" from="description">fees-box.low-priority</note>
-      </trans-unit>
-      <trans-unit id="0ba9d74c1d31a9d98829892f40334a22624564b8" datatype="html">
-        <source>Medium priority</source>
-        <context-group purpose="location">
-          <context context-type="sourcefile">src/app/components/fees-box/fees-box.component.html</context>
-          <context context-type="linenumber">10,12</context>
-        </context-group>
-        <context-group purpose="location">
-          <context context-type="sourcefile">src/app/components/fees-box/fees-box.component.html</context>
-          <context context-type="linenumber">31,32</context>
-        </context-group>
-        <note priority="1" from="description">fees-box.medium-priority</note>
-      </trans-unit>
-      <trans-unit id="f80dd1511a91af4e592a538f95fa29d24907176f" datatype="html">
-        <source>High priority</source>
-        <context-group purpose="location">
-          <context context-type="sourcefile">src/app/components/fees-box/fees-box.component.html</context>
-          <context context-type="linenumber">16,18</context>
-        </context-group>
-        <context-group purpose="location">
-          <context context-type="sourcefile">src/app/components/fees-box/fees-box.component.html</context>
-          <context context-type="linenumber">35,38</context>
-        </context-group>
-        <note priority="1" from="description">fees-box.high-priority</note>
-      </trans-unit>
-      <trans-unit id="0ae5beecbbfc96bcdf4f9a637aa72687e81ef5e1" datatype="html">
-        <source>Tx vBytes per second:</source>
-        <context-group purpose="location">
-          <context context-type="sourcefile">src/app/components/footer/footer.component.html</context>
-          <context context-type="linenumber">5,7</context>
-        </context-group>
-        <note priority="1" from="description">footer.tx-vbytes-per-second</note>
-      </trans-unit>
-      <trans-unit id="a5950b2ce4c3ea32de91034de8269781eb333d73" datatype="html">
-        <source>Backend is synchronizing</source>
-        <context-group purpose="location">
-          <context context-type="sourcefile">src/app/components/footer/footer.component.html</context>
-          <context context-type="linenumber">7,11</context>
-        </context-group>
-        <context-group purpose="location">
-          <context context-type="sourcefile">src/app/dashboard/dashboard.component.html</context>
-          <context context-type="linenumber">195,197</context>
-        </context-group>
-        <note priority="1" from="description">footer.backend-is-synchronizing</note>
-      </trans-unit>
-      <trans-unit id="50904e472d4671388a20fbbb1ee9dfc0a4586fa1" datatype="html">
-        <source>vB/s</source>
-        <context-group purpose="location">
-          <context context-type="sourcefile">src/app/components/footer/footer.component.html</context>
-          <context context-type="linenumber">11,15</context>
-        </context-group>
-        <context-group purpose="location">
-          <context context-type="sourcefile">src/app/dashboard/dashboard.component.html</context>
-          <context context-type="linenumber">200,206</context>
-        </context-group>
-        <note priority="1" from="description">vB/s</note>
-        <note priority="1" from="meaning">shared.vbytes-per-second</note>
-      </trans-unit>
-      <trans-unit id="60cd6fa18f925b42065d8cfb1a791efdc228b4c3" datatype="html">
-        <source>Unconfirmed</source>
-        <context-group purpose="location">
-          <context context-type="sourcefile">src/app/components/footer/footer.component.html</context>
-          <context context-type="linenumber">16,17</context>
-        </context-group>
-        <context-group purpose="location">
-          <context context-type="sourcefile">src/app/dashboard/dashboard.component.html</context>
-          <context context-type="linenumber">182,184</context>
-        </context-group>
-        <note priority="1" from="description">Unconfirmed count</note>
-        <note priority="1" from="meaning">dashboard.unconfirmed</note>
-      </trans-unit>
-      <trans-unit id="6f7832e2e8db3c4b16c41681ba334a2ab9726cc3" datatype="html">
-        <source>Mempool size</source>
-        <context-group purpose="location">
-          <context context-type="sourcefile">src/app/components/footer/footer.component.html</context>
-          <context context-type="linenumber">20,21</context>
-        </context-group>
-        <note priority="1" from="description">Mempool size</note>
-        <note priority="1" from="meaning">dashboard.mempool-size</note>
-      </trans-unit>
-      <trans-unit id="3aef75db6f65e1371d54d8bed1767299de9457d8" datatype="html">
-        <source><x id="INTERPOLATION" equiv-text="{{ i }}"/> block</source>
-        <context-group purpose="location">
-          <context context-type="sourcefile">src/app/components/footer/footer.component.html</context>
-          <context context-type="linenumber">22,23</context>
-        </context-group>
-        <context-group purpose="location">
-          <context context-type="sourcefile">src/app/components/transaction/transaction.component.html</context>
-          <context context-type="linenumber">319</context>
-        </context-group>
-        <note priority="1" from="description">shared.block</note>
-      </trans-unit>
-      <trans-unit id="588930712875bfa0834655249093d99eaa3d162e" datatype="html">
-        <source><x id="INTERPOLATION" equiv-text="{{ i }}"/> blocks</source>
-        <context-group purpose="location">
-          <context context-type="sourcefile">src/app/components/footer/footer.component.html</context>
-          <context context-type="linenumber">23,24</context>
-        </context-group>
-        <context-group purpose="location">
-          <context context-type="sourcefile">src/app/components/mempool-blocks/mempool-blocks.component.html</context>
-          <context context-type="linenumber">30,31</context>
-        </context-group>
-        <context-group purpose="location">
-          <context context-type="sourcefile">src/app/components/transaction/transaction.component.html</context>
-          <context context-type="linenumber">320</context>
-        </context-group>
-        <note priority="1" from="description">shared.blocks</note>
-      </trans-unit>
-      <trans-unit id="65d447765db0bf3390e9b3ecce142bf34bb602a3" datatype="html">
-        <source>Mined</source>
-        <context-group purpose="location">
-          <context context-type="sourcefile">src/app/components/latest-blocks/latest-blocks.component.html</context>
-          <context context-type="linenumber">11,12</context>
-        </context-group>
-        <context-group purpose="location">
-          <context context-type="sourcefile">src/app/dashboard/dashboard.component.html</context>
-          <context context-type="linenumber">79,80</context>
-        </context-group>
-        <note priority="1" from="description">latest-blocks.mined</note>
-      </trans-unit>
-      <trans-unit id="9daedf013e87630c4e0a9123dc62e5bbf15a59ad" datatype="html">
-        <source>Layer 2 Networks</source>
-        <context-group purpose="location">
-          <context context-type="sourcefile">src/app/components/master-page/master-page.component.html</context>
-          <context context-type="linenumber">22,23</context>
-        </context-group>
-        <note priority="1" from="description">master-page.layer2-networks-header</note>
-      </trans-unit>
-      <trans-unit id="299f97b8ee9c62d45f2cc01961aa1e5101d6d05a" datatype="html">
-        <source>Stats</source>
-        <context-group purpose="location">
-          <context context-type="sourcefile">src/app/components/master-page/master-page.component.html</context>
-          <context context-type="linenumber">41,45</context>
-        </context-group>
-        <note priority="1" from="description">master-page.stats</note>
-      </trans-unit>
-      <trans-unit id="5d4f792f048fcaa6df5948575d7cb325c9393383" datatype="html">
-        <source>Graphs</source>
-        <context-group purpose="location">
-          <context context-type="sourcefile">src/app/components/master-page/master-page.component.html</context>
-          <context context-type="linenumber">49,51</context>
-        </context-group>
-        <context-group purpose="location">
-          <context context-type="sourcefile">src/app/components/statistics/statistics.component.ts</context>
-          <context context-type="linenumber">52</context>
-        </context-group>
-        <note priority="1" from="description">master-page.graphs</note>
-      </trans-unit>
-      <trans-unit id="46ce8155c9ab953edeec97e8950b5a21e67d7c4e" datatype="html">
-        <source>TV view</source>
-        <context-group purpose="location">
-          <context context-type="sourcefile">src/app/components/master-page/master-page.component.html</context>
-          <context context-type="linenumber">52,55</context>
-        </context-group>
-        <context-group purpose="location">
-          <context context-type="sourcefile">src/app/components/television/television.component.ts</context>
-          <context context-type="linenumber">27</context>
-        </context-group>
-        <note priority="1" from="description">master-page.tvview</note>
-      </trans-unit>
-      <trans-unit id="b2cb12c1680a46464cae5aa0d0d1d6914733a75d" datatype="html">
-        <source>Fee span</source>
-        <context-group purpose="location">
-          <context context-type="sourcefile">src/app/components/mempool-block/mempool-block.component.html</context>
-          <context context-type="linenumber">20,21</context>
-        </context-group>
-        <note priority="1" from="description">mempool-block.fee-span</note>
-      </trans-unit>
-      <trans-unit id="926dd4c7e830240b502eb44b6c485815f563e595" datatype="html">
-        <source>Total fees</source>
-        <context-group purpose="location">
-          <context context-type="sourcefile">src/app/components/mempool-block/mempool-block.component.html</context>
-          <context context-type="linenumber">24,25</context>
-        </context-group>
-        <note priority="1" from="description">mempool-block.total-fees</note>
-      </trans-unit>
-      <trans-unit id="mempool-block.next.block" datatype="html">
-        <source>Next block</source>
-        <context-group purpose="location">
-          <context context-type="sourcefile">src/app/components/mempool-block/mempool-block.component.ts</context>
-          <context context-type="linenumber">71</context>
-        </context-group>
-      </trans-unit>
-      <trans-unit id="mempool-block.stack.of.blocks" datatype="html">
-        <source>Stack of <x id="INTERPOLATION" equiv-text="blocksInBlock"/> mempool blocks</source>
-        <context-group purpose="location">
-          <context context-type="sourcefile">src/app/components/mempool-block/mempool-block.component.ts</context>
-          <context context-type="linenumber">73</context>
-        </context-group>
-      </trans-unit>
-      <trans-unit id="mempool-block.block.no" datatype="html">
-        <source>Mempool block <x id="INTERPOLATION" equiv-text="this.mempoolBlockIndex + 1"/></source>
-        <context-group purpose="location">
-          <context context-type="sourcefile">src/app/components/mempool-block/mempool-block.component.ts</context>
-          <context context-type="linenumber">75</context>
-        </context-group>
-      </trans-unit>
-      <trans-unit id="02c35681bc187cde4d0d3a98a3a1f2035dfe7398" datatype="html">
-        <source>In ~<x id="INTERPOLATION" equiv-text="{{ i }}"/> minutes</source>
-        <context-group purpose="location">
-          <context context-type="sourcefile">src/app/components/mempool-blocks/mempool-blocks.component.html</context>
-          <context context-type="linenumber">41,43</context>
-        </context-group>
-        <context-group purpose="location">
-          <context context-type="sourcefile">src/app/components/transaction/transaction.component.html</context>
-          <context context-type="linenumber">315</context>
-        </context-group>
-        <note priority="1" from="description">Block Frequency (plural)</note>
-        <note priority="1" from="meaning">mempool-blocks.eta-of-next-block-plural</note>
-      </trans-unit>
-      <trans-unit id="e8b52d333f9395e1ae9c541d45dfb8c1cd017424" datatype="html">
-        <source>In ~<x id="INTERPOLATION" equiv-text="{{ i }}"/> minute</source>
-        <context-group purpose="location">
-          <context context-type="sourcefile">src/app/components/mempool-blocks/mempool-blocks.component.html</context>
-          <context context-type="linenumber">43,44</context>
-        </context-group>
-        <context-group purpose="location">
-          <context context-type="sourcefile">src/app/components/transaction/transaction.component.html</context>
-          <context context-type="linenumber">317</context>
-        </context-group>
-        <note priority="1" from="description">Block Frequency</note>
-        <note priority="1" from="meaning">mempool-blocks.eta-of-next-block</note>
-      </trans-unit>
-      <trans-unit id="e5d8bb389c702588877f039d72178f219453a72d" datatype="html">
-        <source>Unknown</source>
-        <context-group purpose="location">
-          <context context-type="sourcefile">src/app/components/miner/miner.component.html</context>
-          <context context-type="linenumber">10</context>
-        </context-group>
-        <note priority="1" from="description">miner.tag.unknown-miner</note>
-      </trans-unit>
-      <trans-unit id="miner-identified-by-payout" datatype="html">
-        <source>Identified by payout address: &apos;<x id="PAYOUT_ADDRESS" equiv-text="vout.scriptpubkey_address"/>&apos;</source>
-        <context-group purpose="location">
-          <context context-type="sourcefile">src/app/components/miner/miner.component.ts</context>
-          <context context-type="linenumber">42</context>
-        </context-group>
-      </trans-unit>
-      <trans-unit id="miner-identified-by-coinbase" datatype="html">
-        <source>Identified by coinbase tag: &apos;<x id="TAG" equiv-text="tag"/>&apos;</source>
-        <context-group purpose="location">
-          <context context-type="sourcefile">src/app/components/miner/miner.component.ts</context>
-          <context context-type="linenumber">52</context>
-        </context-group>
-      </trans-unit>
-      <trans-unit id="78fe1342aab9e91cb7cbd1becbaacf3b719546b3" datatype="html">
-        <source>TXID, block height, hash or address</source>
-        <context-group purpose="location">
-          <context context-type="sourcefile">src/app/components/search-form/search-form.component.html</context>
-          <context context-type="linenumber">4</context>
-        </context-group>
-        <note priority="1" from="description">search-form.searchbar-placeholder</note>
-      </trans-unit>
-      <trans-unit id="7e892ba15f2c6c17e83510e273b3e10fc32ea016" datatype="html">
-        <source>Search</source>
-        <context-group purpose="location">
-          <context context-type="sourcefile">src/app/components/search-form/search-form.component.html</context>
-          <context context-type="linenumber">7</context>
-        </context-group>
-        <note priority="1" from="description">search-form.search-title</note>
-      </trans-unit>
-      <trans-unit id="ff4b7f4070be9e876c7610d99b9dbd53ff19dceb" datatype="html">
-        <source>Loading graphs...</source>
-        <context-group purpose="location">
-          <context context-type="sourcefile">src/app/components/statistics/statistics.component.html</context>
-          <context context-type="linenumber">6</context>
-        </context-group>
-        <note priority="1" from="description">statistics.loading-graphs</note>
-      </trans-unit>
-      <trans-unit id="75c20c8a9cd9723d45bee0230dd582d7c2e4ecbc" datatype="html">
-        <source>Mempool by vBytes (sat/vByte)</source>
-        <context-group purpose="location">
-          <context context-type="sourcefile">src/app/components/statistics/statistics.component.html</context>
-          <context context-type="linenumber">16</context>
-        </context-group>
-        <note priority="1" from="description">statistics.memory-by-vBytes</note>
-      </trans-unit>
-      <trans-unit id="add9d52e5bf541c941df44e251a5c1cafcc92e9d" datatype="html">
-        <source>Invert</source>
-        <context-group purpose="location">
-          <context context-type="sourcefile">src/app/components/statistics/statistics.component.html</context>
-          <context context-type="linenumber">43</context>
-        </context-group>
-        <note priority="1" from="description">statistics.component-invert.title</note>
-      </trans-unit>
-      <trans-unit id="dc15ec15e6206b40133f2c1b06095ce75aaee1ef" datatype="html">
-        <source>Transaction vBytes per second (vB/s)</source>
-        <context-group purpose="location">
-          <context context-type="sourcefile">src/app/components/statistics/statistics.component.html</context>
           <context context-type="linenumber">57</context>
         </context-group>
-        <note priority="1" from="description">statistics.transaction-vbytes-per-second</note>
-      </trans-unit>
-      <trans-unit id="time-since.just-now" datatype="html">
-        <source>Just now</source>
-        <context-group purpose="location">
-          <context context-type="sourcefile">src/app/components/time-since/time-since.component.ts</context>
-          <context context-type="linenumber">56</context>
-        </context-group>
-      </trans-unit>
-      <trans-unit id="time-since.year.ago" datatype="html">
-        <source><x id="INTERPOLATION" equiv-text="counter"/> year ago</source>
-        <context-group purpose="location">
-          <context context-type="sourcefile">src/app/components/time-since/time-since.component.ts</context>
-          <context context-type="linenumber">65</context>
-        </context-group>
-      </trans-unit>
-      <trans-unit id="time-since.month.ago" datatype="html">
-        <source><x id="INTERPOLATION" equiv-text="counter"/> month ago</source>
-        <context-group purpose="location">
-          <context context-type="sourcefile">src/app/components/time-since/time-since.component.ts</context>
-          <context context-type="linenumber">66</context>
-        </context-group>
-      </trans-unit>
-      <trans-unit id="time-since.week.ago" datatype="html">
-        <source><x id="INTERPOLATION" equiv-text="counter"/> week ago</source>
-        <context-group purpose="location">
-          <context context-type="sourcefile">src/app/components/time-since/time-since.component.ts</context>
-          <context context-type="linenumber">67</context>
-        </context-group>
-      </trans-unit>
-      <trans-unit id="time-since.day.ago" datatype="html">
-        <source><x id="INTERPOLATION" equiv-text="counter"/> day ago</source>
-        <context-group purpose="location">
-          <context context-type="sourcefile">src/app/components/time-since/time-since.component.ts</context>
-          <context context-type="linenumber">68</context>
-        </context-group>
-      </trans-unit>
-      <trans-unit id="time-since.hour.ago" datatype="html">
-        <source><x id="INTERPOLATION" equiv-text="counter"/> hour ago</source>
-        <context-group purpose="location">
-          <context context-type="sourcefile">src/app/components/time-since/time-since.component.ts</context>
-          <context context-type="linenumber">69</context>
-        </context-group>
-      </trans-unit>
-      <trans-unit id="time-since.min.ago" datatype="html">
-        <source><x id="INTERPOLATION" equiv-text="counter"/> min ago</source>
-        <context-group purpose="location">
-          <context context-type="sourcefile">src/app/components/time-since/time-since.component.ts</context>
-          <context context-type="linenumber">72</context>
-        </context-group>
-      </trans-unit>
-      <trans-unit id="time-since.minute.ago" datatype="html">
-        <source><x id="INTERPOLATION" equiv-text="counter"/> minute ago</source>
-        <context-group purpose="location">
-          <context context-type="sourcefile">src/app/components/time-since/time-since.component.ts</context>
-          <context context-type="linenumber">74</context>
-        </context-group>
-      </trans-unit>
-      <trans-unit id="time-since.sec.ago" datatype="html">
-        <source><x id="INTERPOLATION" equiv-text="counter"/> sec ago</source>
-        <context-group purpose="location">
-          <context context-type="sourcefile">src/app/components/time-since/time-since.component.ts</context>
-          <context context-type="linenumber">77</context>
-        </context-group>
-      </trans-unit>
-      <trans-unit id="time-since.second.ago" datatype="html">
-        <source><x id="INTERPOLATION" equiv-text="counter"/> second ago</source>
-        <context-group purpose="location">
-          <context context-type="sourcefile">src/app/components/time-since/time-since.component.ts</context>
-          <context context-type="linenumber">79</context>
-        </context-group>
-      </trans-unit>
-      <trans-unit id="time-since.years.ago" datatype="html">
-        <source><x id="INTERPOLATION" equiv-text="counter"/> years ago</source>
-        <context-group purpose="location">
-          <context context-type="sourcefile">src/app/components/time-since/time-since.component.ts</context>
-          <context context-type="linenumber">83</context>
-        </context-group>
-      </trans-unit>
-      <trans-unit id="time-since.months.ago" datatype="html">
-        <source><x id="INTERPOLATION" equiv-text="counter"/> months ago</source>
-        <context-group purpose="location">
-          <context context-type="sourcefile">src/app/components/time-since/time-since.component.ts</context>
-          <context context-type="linenumber">84</context>
-        </context-group>
-      </trans-unit>
-      <trans-unit id="time-since.weeks.ago" datatype="html">
-        <source><x id="INTERPOLATION" equiv-text="counter"/> weeks ago</source>
-        <context-group purpose="location">
-          <context context-type="sourcefile">src/app/components/time-since/time-since.component.ts</context>
-          <context context-type="linenumber">85</context>
-        </context-group>
-      </trans-unit>
-      <trans-unit id="time-since.days.ago" datatype="html">
-        <source><x id="INTERPOLATION" equiv-text="counter"/> days ago</source>
-        <context-group purpose="location">
-          <context context-type="sourcefile">src/app/components/time-since/time-since.component.ts</context>
-          <context context-type="linenumber">86</context>
-        </context-group>
-      </trans-unit>
-      <trans-unit id="time-since.hours.ago" datatype="html">
-        <source><x id="INTERPOLATION" equiv-text="counter"/> hours ago</source>
-        <context-group purpose="location">
-          <context context-type="sourcefile">src/app/components/time-since/time-since.component.ts</context>
-          <context context-type="linenumber">87</context>
-        </context-group>
-      </trans-unit>
-      <trans-unit id="time-since.mins.ago" datatype="html">
-        <source><x id="INTERPOLATION" equiv-text="counter"/> mins ago</source>
-        <context-group purpose="location">
-          <context context-type="sourcefile">src/app/components/time-since/time-since.component.ts</context>
-          <context context-type="linenumber">90</context>
-        </context-group>
-      </trans-unit>
-      <trans-unit id="time-since.minutes.ago" datatype="html">
-        <source><x id="INTERPOLATION" equiv-text="counter"/> minutes ago</source>
-        <context-group purpose="location">
-          <context context-type="sourcefile">src/app/components/time-since/time-since.component.ts</context>
-          <context context-type="linenumber">92</context>
-        </context-group>
-      </trans-unit>
-      <trans-unit id="time-since.secs.ago" datatype="html">
-        <source><x id="INTERPOLATION" equiv-text="counter"/> secs ago</source>
-        <context-group purpose="location">
-          <context context-type="sourcefile">src/app/components/time-since/time-since.component.ts</context>
-          <context context-type="linenumber">95</context>
-        </context-group>
-      </trans-unit>
-      <trans-unit id="time-since.seconds.ago" datatype="html">
-        <source><x id="INTERPOLATION" equiv-text="counter"/> seconds ago</source>
-        <context-group purpose="location">
-          <context context-type="sourcefile">src/app/components/time-since/time-since.component.ts</context>
-          <context context-type="linenumber">97</context>
-        </context-group>
-      </trans-unit>
-<<<<<<< HEAD
-      <trans-unit id="0094b97dd052620710f173e7aedf6807a1eba1f5" datatype="html">
-        <source>This transaction has been replaced by:</source>
-        <context-group purpose="location">
-          <context context-type="sourcefile">src/app/components/transaction/transaction.component.html</context>
-          <context context-type="linenumber">5</context>
-=======
-      <trans-unit id="2799825781368047816" datatype="html">
-        <source>Transaction fee</source>
-        <context-group purpose="location">
-          <context context-type="sourcefile">src/app/shared/pipes/scriptpubkey-type-pipe/scriptpubkey-type.pipe.ts</context>
-          <context context-type="linenumber">11</context>
->>>>>>> 3a14bd45
-        </context-group>
-        <note priority="1" from="description">RBF replacement</note>
-        <note priority="1" from="meaning">transaction.rbf.replacement</note>
-      </trans-unit>
-      <trans-unit id="ef772ce5cf98a47b29175e3d46b8a9816c7990a2" datatype="html">
-        <source>Unconfirmed</source>
-        <context-group purpose="location">
-          <context context-type="sourcefile">src/app/components/transaction/transaction.component.html</context>
-          <context context-type="linenumber">22</context>
-        </context-group>
-        <context-group purpose="location">
-          <context context-type="sourcefile">src/app/components/transactions-list/transactions-list.component.html</context>
-          <context context-type="linenumber">212,216</context>
-        </context-group>
-        <note priority="1" from="description">Transaction unconfirmed state</note>
-        <note priority="1" from="meaning">transaction.unconfirmed</note>
-      </trans-unit>
-      <trans-unit id="bfa87f9724434e4245b30f2bdd11d97477048cd1" datatype="html">
-        <source>Confirmed</source>
-        <context-group purpose="location">
-          <context context-type="sourcefile">src/app/components/transaction/transaction.component.html</context>
-          <context context-type="linenumber">62</context>
-        </context-group>
-        <note priority="1" from="description">Transaction Confirmed state</note>
-        <note priority="1" from="meaning">transaction.confirmed</note>
-      </trans-unit>
-      <trans-unit id="7917764f923dd6b723b1cff254c7f5b837d1c48a" datatype="html">
-        <source>After <x id="START_TAG_APP_TIMESPAN" ctype="x-app_timespan" equiv-text="&lt;app-timespan [time]=&quot;tx.status.block_time - transactionTime&quot;&gt;"/><x id="CLOSE_TAG_APP_TIMESPAN" ctype="x-app_timespan" equiv-text="&lt;/app-timespan&gt;"/></source>
-        <context-group purpose="location">
-          <context context-type="sourcefile">src/app/components/transaction/transaction.component.html</context>
-          <context context-type="linenumber">63</context>
-        </context-group>
-        <note priority="1" from="description">Transaction confirmed after</note>
-        <note priority="1" from="meaning">transaction.confirmed.after</note>
-      </trans-unit>
-      <trans-unit id="1bc4a5de56ea48a832e32294c124009867b478d0" datatype="html">
-        <source>First seen</source>
-        <context-group purpose="location">
-          <context context-type="sourcefile">src/app/components/transaction/transaction.component.html</context>
-          <context context-type="linenumber">98</context>
-        </context-group>
-        <note priority="1" from="description">Transaction first seen</note>
-        <note priority="1" from="meaning">transaction.first-seen</note>
-      </trans-unit>
-      <trans-unit id="4e738ef3d2b4878f17f43002204f7b31aabb8e87" datatype="html">
-        <source>ETA</source>
-        <context-group purpose="location">
-          <context context-type="sourcefile">src/app/components/transaction/transaction.component.html</context>
-          <context context-type="linenumber">104</context>
-        </context-group>
-        <note priority="1" from="description">Transaction ETA</note>
-        <note priority="1" from="meaning">transaction.eta</note>
-      </trans-unit>
-      <trans-unit id="f9bad781ea9c5192160516ca55ddc5edc307ef07" datatype="html">
-        <source>In several hours (or more)</source>
-        <context-group purpose="location">
-          <context context-type="sourcefile">src/app/components/transaction/transaction.component.html</context>
-          <context context-type="linenumber">111</context>
-        </context-group>
-        <note priority="1" from="description">Transaction ETA in several hours or more</note>
-        <note priority="1" from="meaning">transaction.eta.in-several-hours</note>
-      </trans-unit>
-      <trans-unit id="94c248797dd2b6af49068cb49c3b4bc26bec6a16" datatype="html">
-        <source>TXID</source>
-        <context-group purpose="location">
-          <context context-type="sourcefile">src/app/components/transaction/transaction.component.html</context>
-          <context context-type="linenumber">149</context>
-        </context-group>
-        <context-group purpose="location">
-          <context context-type="sourcefile">src/app/dashboard/dashboard.component.html</context>
-          <context context-type="linenumber">107,108</context>
-        </context-group>
-        <note priority="1" from="description">dashboard.latest-transactions.txid</note>
-      </trans-unit>
-      <trans-unit id="54c58b39481f1749fce23fa8a77f616eee84d761" datatype="html">
-        <source>Virtual size</source>
-        <context-group purpose="location">
-          <context context-type="sourcefile">src/app/components/transaction/transaction.component.html</context>
-          <context context-type="linenumber">150</context>
-        </context-group>
-        <context-group purpose="location">
-          <context context-type="sourcefile">src/app/components/transaction/transaction.component.html</context>
-          <context context-type="linenumber">207</context>
-        </context-group>
-        <note priority="1" from="description">Transaction Virtual Size</note>
-        <note priority="1" from="meaning">transaction.vsize</note>
-      </trans-unit>
-      <trans-unit id="3e322ffba6477484e0dd2e65650fdd70322ea6d0" datatype="html">
-        <source>Fee rate</source>
-        <context-group purpose="location">
-          <context context-type="sourcefile">src/app/components/transaction/transaction.component.html</context>
-          <context context-type="linenumber">151</context>
-        </context-group>
-        <context-group purpose="location">
-          <context context-type="sourcefile">src/app/components/transaction/transaction.component.html</context>
-          <context context-type="linenumber">330</context>
-        </context-group>
-        <note priority="1" from="description">Transaction fee rate</note>
-        <note priority="1" from="meaning">transaction.fee-rate</note>
-      </trans-unit>
-      <trans-unit id="dd230222e3ae689913445ce93b6ae3f7cce7458b" datatype="html">
-        <source>Descendant</source>
-        <context-group purpose="location">
-          <context context-type="sourcefile">src/app/components/transaction/transaction.component.html</context>
-          <context context-type="linenumber">158</context>
-        </context-group>
-        <note priority="1" from="description">Descendant</note>
-        <note priority="1" from="meaning">transaction.descendant</note>
-      </trans-unit>
-      <trans-unit id="8c16167a5d7c96d14ff280b09de312d18d5e2511" datatype="html">
-        <source>Ancestor</source>
-        <context-group purpose="location">
-          <context context-type="sourcefile">src/app/components/transaction/transaction.component.html</context>
-          <context context-type="linenumber">172</context>
-        </context-group>
-        <note priority="1" from="description">Transaction Ancestor</note>
-        <note priority="1" from="meaning">transaction.ancestor</note>
-      </trans-unit>
-      <trans-unit id="5f32c623f92bf3ca31202cc6281d4abd5febaf6a" datatype="html">
-        <source>Details</source>
-        <context-group purpose="location">
-          <context context-type="sourcefile">src/app/components/transaction/transaction.component.html</context>
-          <context context-type="linenumber">192</context>
-        </context-group>
-        <note priority="1" from="description">Transaction Details</note>
-        <note priority="1" from="meaning">transaction.details</note>
-      </trans-unit>
-      <trans-unit id="35214e7a6aec1b0317e0fa1eb32e8caf6757b147" datatype="html">
-        <source>Size</source>
-        <context-group purpose="location">
-          <context context-type="sourcefile">src/app/components/transaction/transaction.component.html</context>
-          <context context-type="linenumber">203</context>
-        </context-group>
-        <note priority="1" from="description">Transaction Size</note>
-        <note priority="1" from="meaning">transaction.size</note>
-      </trans-unit>
-      <trans-unit id="13f5a75f3e01e5924e45052d2f336eda8bac37e8" datatype="html">
-        <source>Weight</source>
-        <context-group purpose="location">
-          <context context-type="sourcefile">src/app/components/transaction/transaction.component.html</context>
-          <context context-type="linenumber">211</context>
-        </context-group>
-        <note priority="1" from="description">Transaction Weight</note>
-        <note priority="1" from="meaning">transaction.weight</note>
-      </trans-unit>
-      <trans-unit id="c9d9612bcd520103486b5fc84d84c9476a1b7f78" datatype="html">
-        <source>Transaction not found.</source>
-        <context-group purpose="location">
-          <context context-type="sourcefile">src/app/components/transaction/transaction.component.html</context>
-          <context context-type="linenumber">299</context>
-        </context-group>
-        <note priority="1" from="description">transaction.error.transaction-not-found</note>
-      </trans-unit>
-      <trans-unit id="66b65556acb90d8764fe166a260af0309671698c" datatype="html">
-        <source>Waiting for it to appear in the mempool...</source>
-        <context-group purpose="location">
-          <context context-type="sourcefile">src/app/components/transaction/transaction.component.html</context>
-          <context context-type="linenumber">300</context>
-        </context-group>
-        <note priority="1" from="description">transaction.error.waiting-for-it-to-appear</note>
-      </trans-unit>
-<<<<<<< HEAD
-      <trans-unit id="cb1b52c13b95fa29ea4044f2bbe0ac623b890c80" datatype="html">
-        <source>Fee</source>
-=======
-      <trans-unit id="bisq-address.component.browser-title" datatype="html">
-        <source>Address: <x id="INTERPOLATION" equiv-text="this.addressString"/></source>
-        <context-group purpose="location">
-          <context context-type="sourcefile">src/app/bisq/bisq-address/bisq-address.component.ts</context>
-          <context context-type="linenumber">39</context>
-        </context-group>
-      </trans-unit>
-      <trans-unit id="a1daf43d26259bffdd5eb2d405c61583540b113b" datatype="html">
-        <source>Confirmed</source>
->>>>>>> 3a14bd45
-        <context-group purpose="location">
-          <context context-type="sourcefile">src/app/components/transaction/transaction.component.html</context>
-          <context context-type="linenumber">326</context>
-        </context-group>
-        <note priority="1" from="description">Transaction fee</note>
-        <note priority="1" from="meaning">transaction.fee</note>
-      </trans-unit>
-      <trans-unit id="071dc2ed21e40ad2199ea5dda884f48c0414a42a" datatype="html">
-        <source>sat</source>
-        <context-group purpose="location">
-          <context context-type="sourcefile">src/app/components/transaction/transaction.component.html</context>
-          <context context-type="linenumber">327</context>
-        </context-group>
-        <note priority="1" from="description">Transaction Fee sat</note>
-        <note priority="1" from="meaning">transaction.fee.sat</note>
-      </trans-unit>
-      <trans-unit id="eb1737af67381ce6f0b347038bb4c65b3deb84be" datatype="html">
-        <source>Effective fee rate</source>
-        <context-group purpose="location">
-          <context context-type="sourcefile">src/app/components/transaction/transaction.component.html</context>
-          <context context-type="linenumber">340</context>
-        </context-group>
-        <note priority="1" from="description">Effective transaction fee rate</note>
-        <note priority="1" from="meaning">transaction.effective-fee-rate</note>
-      </trans-unit>
-      <trans-unit id="7e06b8dd9f29261827018351cd71efe1c87839de" datatype="html">
-        <source>Coinbase</source>
-        <context-group purpose="location">
-          <context context-type="sourcefile">src/app/components/transactions-list/transactions-list.component.html</context>
-          <context context-type="linenumber">39</context>
-        </context-group>
-        <note priority="1" from="description">transactions-list.coinbase</note>
-      </trans-unit>
-      <trans-unit id="7d745f2569c4ddc2992529f00ed991e36dada39a" datatype="html">
-        <source>(Newly Generated Coins)</source>
-        <context-group purpose="location">
-          <context context-type="sourcefile">src/app/components/transactions-list/transactions-list.component.html</context>
-          <context context-type="linenumber">39</context>
-        </context-group>
-        <note priority="1" from="description">transactions-list.newly-generated-coins</note>
-      </trans-unit>
-      <trans-unit id="5de25175982d51c72d25bd79933e7b412d51e343" datatype="html">
-        <source>Peg-in</source>
-        <context-group purpose="location">
-          <context context-type="sourcefile">src/app/components/transactions-list/transactions-list.component.html</context>
-          <context context-type="linenumber">41,43</context>
-        </context-group>
-        <note priority="1" from="description">transactions-list.peg-in</note>
-      </trans-unit>
-      <trans-unit id="23f4a0693bc0ad8dbdccfc0b04238edfaf846bc5" datatype="html">
-        <source>ScriptSig (ASM)</source>
-        <context-group purpose="location">
-          <context context-type="sourcefile">src/app/components/transactions-list/transactions-list.component.html</context>
-          <context context-type="linenumber">74,76</context>
-        </context-group>
-        <note priority="1" from="description">ScriptSig (ASM)</note>
-        <note priority="1" from="meaning">transactions-list.scriptsig.asm</note>
-      </trans-unit>
-      <trans-unit id="3a5a04628e57fd93cfce206ccbc1432fed0925d3" datatype="html">
-        <source>ScriptSig (HEX)</source>
-        <context-group purpose="location">
-          <context context-type="sourcefile">src/app/components/transactions-list/transactions-list.component.html</context>
-          <context context-type="linenumber">78,80</context>
-        </context-group>
-        <note priority="1" from="description">ScriptSig (HEX)</note>
-        <note priority="1" from="meaning">transactions-list.scriptsig.hex</note>
-      </trans-unit>
-      <trans-unit id="c64b73564fd858ee5a4f73040893c9d625ca56ad" datatype="html">
-        <source>Witness</source>
-        <context-group purpose="location">
-          <context context-type="sourcefile">src/app/components/transactions-list/transactions-list.component.html</context>
-          <context context-type="linenumber">83,84</context>
-        </context-group>
-        <note priority="1" from="description">transactions-list.witness</note>
-      </trans-unit>
-<<<<<<< HEAD
-      <trans-unit id="a8bc418b73c6bfcefc1b07c84d7f1126ab2a3237" datatype="html">
-        <source>P2SH redeem script</source>
-=======
-      <trans-unit id="8411955056013208681" datatype="html">
-        <source>Asset listing fee</source>
-        <context-group purpose="location">
-          <context context-type="sourcefile">src/app/bisq/bisq-transactions/bisq-transactions.component.ts</context>
-          <context context-type="linenumber">29</context>
-        </context-group>
-      </trans-unit>
-      <trans-unit id="4096113720451832029" datatype="html">
-        <source>Blind vote</source>
-        <context-group purpose="location">
-          <context context-type="sourcefile">src/app/bisq/bisq-transactions/bisq-transactions.component.ts</context>
-          <context context-type="linenumber">30</context>
-        </context-group>
-      </trans-unit>
-      <trans-unit id="8029165479004970466" datatype="html">
-        <source>Compensation request</source>
-        <context-group purpose="location">
-          <context context-type="sourcefile">src/app/bisq/bisq-transactions/bisq-transactions.component.ts</context>
-          <context context-type="linenumber">31</context>
-        </context-group>
-      </trans-unit>
-      <trans-unit id="2303359202781425764" datatype="html">
-        <source>Genesis</source>
-        <context-group purpose="location">
-          <context context-type="sourcefile">src/app/bisq/bisq-transactions/bisq-transactions.component.ts</context>
-          <context context-type="linenumber">32</context>
-        </context-group>
-      </trans-unit>
-      <trans-unit id="1805880753357861573" datatype="html">
-        <source>Irregular</source>
-        <context-group purpose="location">
-          <context context-type="sourcefile">src/app/bisq/bisq-transactions/bisq-transactions.component.ts</context>
-          <context context-type="linenumber">33</context>
-        </context-group>
-      </trans-unit>
-      <trans-unit id="1899519213652410949" datatype="html">
-        <source>Lockup</source>
-        <context-group purpose="location">
-          <context context-type="sourcefile">src/app/bisq/bisq-transactions/bisq-transactions.component.ts</context>
-          <context context-type="linenumber">34</context>
-        </context-group>
-      </trans-unit>
-      <trans-unit id="450749685636583691" datatype="html">
-        <source>Pay trade fee</source>
-        <context-group purpose="location">
-          <context context-type="sourcefile">src/app/bisq/bisq-transactions/bisq-transactions.component.ts</context>
-          <context context-type="linenumber">35</context>
-        </context-group>
-      </trans-unit>
-      <trans-unit id="4844032232639560116" datatype="html">
-        <source>Proof of burn</source>
-        <context-group purpose="location">
-          <context context-type="sourcefile">src/app/bisq/bisq-transactions/bisq-transactions.component.ts</context>
-          <context context-type="linenumber">36</context>
-        </context-group>
-      </trans-unit>
-      <trans-unit id="2011097393756618787" datatype="html">
-        <source>Proposal</source>
-        <context-group purpose="location">
-          <context context-type="sourcefile">src/app/bisq/bisq-transactions/bisq-transactions.component.ts</context>
-          <context context-type="linenumber">37</context>
-        </context-group>
-      </trans-unit>
-      <trans-unit id="3275831985256202873" datatype="html">
-        <source>Reimbursement request</source>
-        <context-group purpose="location">
-          <context context-type="sourcefile">src/app/bisq/bisq-transactions/bisq-transactions.component.ts</context>
-          <context context-type="linenumber">38</context>
-        </context-group>
-      </trans-unit>
-      <trans-unit id="1226904538495857889" datatype="html">
-        <source>Transfer BSQ</source>
-        <context-group purpose="location">
-          <context context-type="sourcefile">src/app/bisq/bisq-transactions/bisq-transactions.component.ts</context>
-          <context context-type="linenumber">39</context>
-        </context-group>
-      </trans-unit>
-      <trans-unit id="4545041448523656285" datatype="html">
-        <source>Unlock</source>
-        <context-group purpose="location">
-          <context context-type="sourcefile">src/app/bisq/bisq-transactions/bisq-transactions.component.ts</context>
-          <context context-type="linenumber">40</context>
-        </context-group>
-      </trans-unit>
-      <trans-unit id="8694527859973232423" datatype="html">
-        <source>Vote reveal</source>
-        <context-group purpose="location">
-          <context context-type="sourcefile">src/app/bisq/bisq-transactions/bisq-transactions.component.ts</context>
-          <context context-type="linenumber">41</context>
-        </context-group>
-      </trans-unit>
-      <trans-unit id="bisq-transactions.filter" datatype="html">
-        <source>Filter</source>
->>>>>>> 3a14bd45
-        <context-group purpose="location">
-          <context context-type="sourcefile">src/app/components/transactions-list/transactions-list.component.html</context>
-          <context context-type="linenumber">87,88</context>
-        </context-group>
-        <note priority="1" from="description">transactions-list.p2sh-redeem-script</note>
-      </trans-unit>
-      <trans-unit id="e1d63108bdf06fa14ec13f038e23eebd4d391b16" datatype="html">
-        <source>P2WSH witness script</source>
-        <context-group purpose="location">
-          <context context-type="sourcefile">src/app/components/transactions-list/transactions-list.component.html</context>
-          <context context-type="linenumber">91,92</context>
-        </context-group>
-        <note priority="1" from="description">transactions-list.p2wsh-witness-script</note>
-      </trans-unit>
-      <trans-unit id="cb49c3831dcaed1b6ccaf5efe58730cf29a5d15d" datatype="html">
-        <source>nSequence</source>
-        <context-group purpose="location">
-          <context context-type="sourcefile">src/app/components/transactions-list/transactions-list.component.html</context>
-          <context context-type="linenumber">95,96</context>
-        </context-group>
-        <note priority="1" from="description">transactions-list.nsequence</note>
-      </trans-unit>
-      <trans-unit id="26cdad3f9e94369ff12c5c628d8eb5c724e3acb3" datatype="html">
-        <source>Previous output script</source>
-        <context-group purpose="location">
-          <context context-type="sourcefile">src/app/components/transactions-list/transactions-list.component.html</context>
-          <context context-type="linenumber">99,100</context>
-        </context-group>
-        <note priority="1" from="description">transactions-list.previous-output-script</note>
-      </trans-unit>
-      <trans-unit id="288d096739aa2d9aae2911f072f91b3a29245509" datatype="html">
-        <source>Load all</source>
-        <context-group purpose="location">
-          <context context-type="sourcefile">src/app/components/transactions-list/transactions-list.component.html</context>
-          <context context-type="linenumber">109,112</context>
-        </context-group>
-        <context-group purpose="location">
-          <context context-type="sourcefile">src/app/components/transactions-list/transactions-list.component.html</context>
-          <context context-type="linenumber">191,194</context>
-        </context-group>
-        <note priority="1" from="description">transactions-list.load-all</note>
-      </trans-unit>
-      <trans-unit id="9fb28e77d5963f2275397f2f9cee54f32942aeeb" datatype="html">
-        <source>Peg-out to <x id="START_TAG_NG_CONTAINER" ctype="x-ng_container" equiv-text="&lt;ng-container *ngTemplateOutlet=&quot;pegOutLink&quot;&gt;"/><x id="CLOSE_TAG_NG_CONTAINER" ctype="x-ng_container" equiv-text="&lt;/ng-container&gt;"/></source>
-        <context-group purpose="location">
-          <context context-type="sourcefile">src/app/components/transactions-list/transactions-list.component.html</context>
-          <context context-type="linenumber">128,129</context>
-        </context-group>
-        <note priority="1" from="description">transactions-list.peg-out-to</note>
-      </trans-unit>
-      <trans-unit id="4bdf69370ca8b0cae3a17d7b84b59c49cd57288d" datatype="html">
-        <source>ScriptPubKey (ASM)</source>
-        <context-group purpose="location">
-          <context context-type="sourcefile">src/app/components/transactions-list/transactions-list.component.html</context>
-          <context context-type="linenumber">173,175</context>
-        </context-group>
-        <note priority="1" from="description">ScriptPubKey (ASM)</note>
-        <note priority="1" from="meaning">transactions-list.scriptpubkey.asm</note>
-      </trans-unit>
-      <trans-unit id="e191b4f47f3ea7532f83fd498f4860db664ab75c" datatype="html">
-        <source>ScriptPubKey (HEX)</source>
-        <context-group purpose="location">
-          <context context-type="sourcefile">src/app/components/transactions-list/transactions-list.component.html</context>
-          <context context-type="linenumber">177,179</context>
-        </context-group>
-        <note priority="1" from="description">ScriptPubKey (HEX)</note>
-        <note priority="1" from="meaning">transactions-list.scriptpubkey.hex</note>
-      </trans-unit>
-      <trans-unit id="3ac775768c0ab6f813c8bab0fe0e68960fc87c4d" datatype="html">
-        <source>data</source>
-        <context-group purpose="location">
-          <context context-type="sourcefile">src/app/components/transactions-list/transactions-list.component.html</context>
-          <context context-type="linenumber">181,182</context>
-        </context-group>
-        <note priority="1" from="description">transactions-list.vout.scriptpubkey-type.data</note>
-      </trans-unit>
-      <trans-unit id="83b8b9dd1ed416447cf8438460a37b0ddeb2677c" datatype="html">
-        <source>sat</source>
-        <context-group purpose="location">
-          <context context-type="sourcefile">src/app/components/transactions-list/transactions-list.component.html</context>
-          <context context-type="linenumber">201,204</context>
-        </context-group>
-        <note priority="1" from="description">sat</note>
-        <note priority="1" from="meaning">shared.sat</note>
-      </trans-unit>
-      <trans-unit id="f85c05147b720576e50336cf26f63d3b05601699" datatype="html">
-        <source>This transaction saved <x id="INTERPOLATION" equiv-text="{{ segwitGains.realizedGains * 100 | number:  &apos;1.0-0&apos; }}"/>% on fees by using native SegWit-Bech32</source>
-        <context-group purpose="location">
-          <context context-type="sourcefile">src/app/components/tx-features/tx-features.component.html</context>
-          <context context-type="linenumber">1</context>
-        </context-group>
-        <note priority="1" from="description">ngbTooltip about segwit gains</note>
-      </trans-unit>
-      <trans-unit id="0ca27703757bf9a636a0b9b61e6a0cf248781cb4" datatype="html">
-        <source>SegWit</source>
-        <context-group purpose="location">
-          <context context-type="sourcefile">src/app/components/tx-features/tx-features.component.html</context>
-          <context context-type="linenumber">1</context>
-        </context-group>
-        <context-group purpose="location">
-          <context context-type="sourcefile">src/app/components/tx-features/tx-features.component.html</context>
-          <context context-type="linenumber">3</context>
-        </context-group>
-        <context-group purpose="location">
-          <context context-type="sourcefile">src/app/components/tx-features/tx-features.component.html</context>
-          <context context-type="linenumber">5</context>
-        </context-group>
-        <note priority="1" from="description">SegWit</note>
-        <note priority="1" from="meaning">tx-features.tag.segwit</note>
-      </trans-unit>
-      <trans-unit id="975f46d122f2ca0a187308399a58b44d61ef08eb" datatype="html">
-        <source>This transaction saved <x id="INTERPOLATION" equiv-text="{{ segwitGains.realizedGains * 100 | number:  &apos;1.0-0&apos; }}"/>% on fees by using SegWit and could save <x id="INTERPOLATION_1" equiv-text="{{ segwitGains.potentialBech32Gains * 100 | number : &apos;1.0-0&apos; }}"/>% more by fully upgrading to native SegWit-Bech32</source>
-        <context-group purpose="location">
-          <context context-type="sourcefile">src/app/components/tx-features/tx-features.component.html</context>
-          <context context-type="linenumber">3</context>
-        </context-group>
-        <note priority="1" from="description">ngbTooltip about double segwit gains</note>
-      </trans-unit>
-      <trans-unit id="1be04d5407059059b596f72696a3d1704ce9c0ef" datatype="html">
-        <source>This transaction could save <x id="INTERPOLATION" equiv-text="{{ segwitGains.potentialBech32Gains * 100 | number : &apos;1.0-0&apos; }}"/>% on fees by upgrading to native SegWit-Bech32 or <x id="INTERPOLATION_1" equiv-text="{{ segwitGains.potentialP2shGains * 100 | number:  &apos;1.0-0&apos; }}"/>% by upgrading to SegWit-P2SH</source>
-        <context-group purpose="location">
-          <context context-type="sourcefile">src/app/components/tx-features/tx-features.component.html</context>
-          <context context-type="linenumber">5</context>
-        </context-group>
-        <note priority="1" from="description">ngbTooltip about missed out gains</note>
-      </trans-unit>
-      <trans-unit id="5531c86f8e09b83930f66566fb85baf3057e2f51" datatype="html">
-        <source>This transaction support Replace-By-Fee (RBF) allowing fee bumping</source>
-        <context-group purpose="location">
-          <context context-type="sourcefile">src/app/components/tx-features/tx-features.component.html</context>
-          <context context-type="linenumber">8</context>
-        </context-group>
-        <note priority="1" from="description">RBF tooltip</note>
-      </trans-unit>
-      <trans-unit id="f0e7d6d900658ee5ce66d8fef3637caf13891c53" datatype="html">
-        <source>RBF</source>
-        <context-group purpose="location">
-          <context context-type="sourcefile">src/app/components/tx-features/tx-features.component.html</context>
-          <context context-type="linenumber">8</context>
-        </context-group>
-        <context-group purpose="location">
-          <context context-type="sourcefile">src/app/components/tx-features/tx-features.component.html</context>
-          <context context-type="linenumber">9</context>
-        </context-group>
-        <note priority="1" from="description">RBF</note>
-        <note priority="1" from="meaning">tx-features.tag.rbf</note>
-      </trans-unit>
-      <trans-unit id="85ce9e4f45873116b746899169cbc3445321d60c" datatype="html">
-        <source>This transaction does NOT support Replace-By-Fee (RBF) and cannot be fee bumped using this method</source>
-        <context-group purpose="location">
-          <context context-type="sourcefile">src/app/components/tx-features/tx-features.component.html</context>
-          <context context-type="linenumber">9</context>
-        </context-group>
-        <note priority="1" from="description">RBF disabled tooltip</note>
-      </trans-unit>
-      <trans-unit id="b2035d486e8d59980736a224891d9790c981691a" datatype="html">
-        <source>Optimal</source>
-        <context-group purpose="location">
-          <context context-type="sourcefile">src/app/components/tx-fee-rating/tx-fee-rating.component.html</context>
-          <context context-type="linenumber">1</context>
-        </context-group>
-        <note priority="1" from="description">TX Fee Rating is Optimal</note>
-        <note priority="1" from="meaning">tx-fee-rating.optimal</note>
-      </trans-unit>
-      <trans-unit id="9d92d02835569b64f0dce58e81a0d22dd798f6e5" datatype="html">
-        <source>Only ~<x id="INTERPOLATION" equiv-text="{{ medianFeeNeeded | number : &apos;1.1-1&apos; }}"/> sat/vB was needed to get into this block</source>
-        <context-group purpose="location">
-          <context context-type="sourcefile">src/app/components/tx-fee-rating/tx-fee-rating.component.html</context>
-          <context context-type="linenumber">2</context>
-        </context-group>
-        <note priority="1" from="description">tx-fee-rating.warning-tooltip</note>
-      </trans-unit>
-      <trans-unit id="0fa66b0c410bef320d3f370d7c98c51754b5f28f" datatype="html">
-        <source>Overpaid <x id="INTERPOLATION" equiv-text="{{ overpaidTimes }}"/>x</source>
-        <context-group purpose="location">
-          <context context-type="sourcefile">src/app/components/tx-fee-rating/tx-fee-rating.component.html</context>
-          <context context-type="linenumber">2</context>
-        </context-group>
-        <context-group purpose="location">
-          <context context-type="sourcefile">src/app/components/tx-fee-rating/tx-fee-rating.component.html</context>
-          <context context-type="linenumber">3</context>
-        </context-group>
-        <note priority="1" from="description">TX Fee Rating is Warning</note>
-        <note priority="1" from="meaning">tx-fee-rating.overpaid.warning</note>
-      </trans-unit>
-      <trans-unit id="34c2bcb58f4d34598076134799a4c92eec7ba43c" datatype="html">
-        <source>Only ~<x id="INTERPOLATION" equiv-text="{{ medianFeeNeeded | number : &apos;1.1-1&apos;  }}"/> sat/vB was needed to get into this block</source>
-        <context-group purpose="location">
-          <context context-type="sourcefile">src/app/components/tx-fee-rating/tx-fee-rating.component.html</context>
-          <context context-type="linenumber">3</context>
-        </context-group>
-        <note priority="1" from="description">tx-fee-rating.warning-tooltip</note>
-      </trans-unit>
-      <trans-unit id="e1139ea570985b3f114e18876f09fd7223429983" datatype="html">
-        <source>Latest blocks</source>
-        <context-group purpose="location">
-          <context context-type="sourcefile">src/app/dashboard/dashboard.component.html</context>
-          <context context-type="linenumber">75,77</context>
-        </context-group>
-        <note priority="1" from="description">dashboard.latest-blocks</note>
-      </trans-unit>
-      <trans-unit id="e6213c3f05146287cf121868d9f3d3c3ff5f9714" datatype="html">
-        <source>TXs</source>
-        <context-group purpose="location">
-          <context context-type="sourcefile">src/app/dashboard/dashboard.component.html</context>
-          <context context-type="linenumber">80,82</context>
-        </context-group>
-        <context-group purpose="location">
-          <context context-type="sourcefile">src/app/dashboard/dashboard.component.html</context>
-          <context context-type="linenumber">184,191</context>
-        </context-group>
-        <note priority="1" from="description">dashboard.latest-blocks.transaction-count</note>
-      </trans-unit>
-      <trans-unit id="1915fb658404dd3fa2a05f7d5fdd774ad72ef422" datatype="html">
-        <source>View all »</source>
-        <context-group purpose="location">
-          <context context-type="sourcefile">src/app/dashboard/dashboard.component.html</context>
-          <context context-type="linenumber">97,101</context>
-        </context-group>
-        <note priority="1" from="description">dashboard.view-all</note>
-      </trans-unit>
-      <trans-unit id="46ae0bacea22bcf409534f1c314735e4983e398a" datatype="html">
-        <source>Latest transactions</source>
-        <context-group purpose="location">
-          <context context-type="sourcefile">src/app/dashboard/dashboard.component.html</context>
-          <context context-type="linenumber">104,107</context>
-        </context-group>
-        <note priority="1" from="description">dashboard.latest-transactions</note>
-      </trans-unit>
-      <trans-unit id="1cb0c1f40f7ef8d62da2ccdccfdd2b7cdd18d2b9" datatype="html">
-        <source>USD</source>
-        <context-group purpose="location">
-          <context context-type="sourcefile">src/app/dashboard/dashboard.component.html</context>
-          <context context-type="linenumber">109,110</context>
-        </context-group>
-        <note priority="1" from="description">dashboard.latest-transactions.USD</note>
-      </trans-unit>
-      <trans-unit id="160f1ffbd26df073d0fbd02cf8ce0d8cea7603b0" datatype="html">
-        <source>Fee</source>
-        <context-group purpose="location">
-          <context context-type="sourcefile">src/app/dashboard/dashboard.component.html</context>
-          <context context-type="linenumber">110,113</context>
-        </context-group>
-        <note priority="1" from="description">dashboard.latest-transactions.fee</note>
-      </trans-unit>
-      <trans-unit id="1f332ec66f3bc8d943c248091be7f92772ba280f" datatype="html">
-        <source>Expand</source>
-        <context-group purpose="location">
-          <context context-type="sourcefile">src/app/dashboard/dashboard.component.html</context>
-          <context context-type="linenumber">131,132</context>
-        </context-group>
-        <note priority="1" from="description">dashboard.expand</note>
-      </trans-unit>
-      <trans-unit id="e8bcb762b48cf52fbea66ce9c4f6b970b99a80fd" datatype="html">
-        <source>Collapse</source>
-        <context-group purpose="location">
-          <context context-type="sourcefile">src/app/dashboard/dashboard.component.html</context>
-          <context context-type="linenumber">132,136</context>
-        </context-group>
-        <note priority="1" from="description">dashboard.collapse</note>
-      </trans-unit>
-      <trans-unit id="1f9a922cb4010ee20eb9a241a22307b670f7628c" datatype="html">
-        <source>Minimum fee</source>
-        <context-group purpose="location">
-          <context context-type="sourcefile">src/app/dashboard/dashboard.component.html</context>
-          <context context-type="linenumber">166,167</context>
-        </context-group>
-        <note priority="1" from="description">Minimum mempool fee</note>
-        <note priority="1" from="meaning">dashboard.minimum-fee</note>
-      </trans-unit>
-      <trans-unit id="4c3955cfe5955657297481efaf3ada8c55c75b2c" datatype="html">
-        <source>Purging</source>
-        <context-group purpose="location">
-          <context context-type="sourcefile">src/app/dashboard/dashboard.component.html</context>
-          <context context-type="linenumber">167,169</context>
-        </context-group>
-        <note priority="1" from="description">Purgin below fee</note>
-        <note priority="1" from="meaning">dashboard.purging</note>
-      </trans-unit>
-      <trans-unit id="b9565832c4caef9a03f2b30fe37495ff38566fd5" datatype="html">
-        <source>Memory usage</source>
-        <context-group purpose="location">
-          <context context-type="sourcefile">src/app/dashboard/dashboard.component.html</context>
-          <context context-type="linenumber">173,175</context>
-        </context-group>
-        <note priority="1" from="description">Memory usage</note>
-        <note priority="1" from="meaning">dashboard.memory-usage</note>
-      </trans-unit>
-      <trans-unit id="926c571b25cca7e2a294619f145960c0cd3848b6" datatype="html">
-        <source>Incoming transactions</source>
-        <context-group purpose="location">
-          <context context-type="sourcefile">src/app/dashboard/dashboard.component.html</context>
-          <context context-type="linenumber">192,194</context>
-        </context-group>
-        <note priority="1" from="description">dashboard.incoming-transactions</note>
-      </trans-unit>
-      <trans-unit id="125c154b4a63daa7e993e1f4a8bea4c98a645142" datatype="html">
-        <source>Difficulty adjustment</source>
-        <context-group purpose="location">
-          <context context-type="sourcefile">src/app/dashboard/dashboard.component.html</context>
-          <context context-type="linenumber">209,210</context>
-        </context-group>
-        <note priority="1" from="description">dashboard.difficulty-adjustment</note>
       </trans-unit>
     </body>
   </file>

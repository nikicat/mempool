import { ChangeDetectionStrategy, Component, Inject, Input, LOCALE_ID, OnInit } from '@angular/core';
import { ActivatedRoute } from '@angular/router';
import { EChartsOption, graphic } from 'echarts';
<<<<<<< HEAD
import { BehaviorSubject, Observable, of, timer } from 'rxjs';
import { catchError, distinctUntilChanged, map, share, switchMap, tap } from 'rxjs/operators';
=======
import { BehaviorSubject, Observable } from 'rxjs';
import { distinctUntilChanged, map, share, switchMap, tap } from 'rxjs/operators';
>>>>>>> c1c69d72
import { BlockExtended, PoolStat } from '../../interfaces/node-api.interface';
import { ApiService } from '../../services/api.service';
import { StateService } from '../../services/state.service';
import { selectPowerOfTen } from '../../bitcoin.utils';
import { formatNumber } from '@angular/common';
import { SeoService } from '../../services/seo.service';

@Component({
  selector: 'app-pool',
  templateUrl: './pool.component.html',
  styleUrls: ['./pool.component.scss'],
  changeDetection: ChangeDetectionStrategy.OnPush
})
export class PoolComponent implements OnInit {
  @Input() right: number | string = 45;
  @Input() left: number | string = 75;

  gfg = true;

  formatNumber = formatNumber;
  poolStats$: Observable<PoolStat>;
  blocks$: Observable<BlockExtended[]>;
  isLoading = true;

  chartOptions: EChartsOption = {};
  chartInitOptions = {
    renderer: 'svg',
  };

  blocks: BlockExtended[] = [];
  slug: string = undefined;

  auditAvailable = false;

  loadMoreSubject: BehaviorSubject<number> = new BehaviorSubject(this.blocks[this.blocks.length - 1]?.height);

  constructor(
    @Inject(LOCALE_ID) public locale: string,
    private apiService: ApiService,
    private route: ActivatedRoute,
    public stateService: StateService,
    private seoService: SeoService,
  ) {
    this.auditAvailable = this.stateService.env.AUDIT;
  }

  ngOnInit(): void {
    this.poolStats$ = this.route.params.pipe(map((params) => params.slug))
      .pipe(
        switchMap((slug: any) => {
          this.isLoading = true;
          this.slug = slug;
          return this.apiService.getPoolHashrate$(this.slug)
            .pipe(
              switchMap((data) => {
                this.isLoading = false;
                this.prepareChartOptions(data.map(val => [val.timestamp * 1000, val.avgHashrate]));
                return [slug];
              }),
              catchError(() => {
                this.isLoading = false;
                this.seoService.logSoft404();
                return of([slug]);
              })
            );
        }),
        switchMap((slug) => {
          return this.apiService.getPoolStats$(slug).pipe(
            catchError(() => {
              this.isLoading = false;
              this.seoService.logSoft404();
              return of(null);
            })
          );
        }),
        tap(() => {
          this.loadMoreSubject.next(this.blocks[0]?.height);
        }),
        map((poolStats) => {
          this.seoService.setTitle(poolStats.pool.name);
          let regexes = '"';
          for (const regex of poolStats.pool.regexes) {
            regexes += regex + '", "';
          }
          poolStats.pool.regexes = regexes.slice(0, -3);

          return Object.assign({
            logo: `/resources/mining-pools/` + poolStats.pool.slug + '.svg'
          }, poolStats);
        })
      );

    this.blocks$ = this.loadMoreSubject
      .pipe(
        distinctUntilChanged(),
        switchMap((flag) => {
          if (this.slug === undefined) {
            return [];
          }
          return this.apiService.getPoolBlocks$(this.slug, this.blocks[this.blocks.length - 1]?.height);
        }),
        tap((newBlocks) => {
          this.blocks = this.blocks.concat(newBlocks);
        }),
        map(() => this.blocks),
        share(),
      );
  }

  prepareChartOptions(data) {
    let title: object;
    if (data.length === 0) {
      title = {
        textStyle: {
          color: 'grey',
          fontSize: 15
        },
        text: $localize`:@@23555386d8af1ff73f297e89dd4af3f4689fb9dd:Indexing blocks`,
        left: 'center',
        top: 'center'
      };
    }

    this.chartOptions = {
      title: title,
      animation: false,
      color: [
        new graphic.LinearGradient(0, 0, 0, 0.65, [
          { offset: 0, color: '#F4511E' },
          { offset: 0.25, color: '#FB8C00' },
          { offset: 0.5, color: '#FFB300' },
          { offset: 0.75, color: '#FDD835' },
          { offset: 1, color: '#7CB342' }
        ]),
        '#D81B60',
      ],
      grid: {
        right: this.right,
        left: this.left,
        bottom: 60,
      },
      tooltip: {
        show: !this.isMobile(),
        trigger: 'axis',
        axisPointer: {
          type: 'line'
        },
        backgroundColor: 'rgba(17, 19, 31, 1)',
        borderRadius: 4,
        shadowColor: 'rgba(0, 0, 0, 0.5)',
        textStyle: {
          color: '#b1b1b1',
          align: 'left',
        },
        borderColor: '#000',
        formatter: function (ticks: any[]) {
          let hashratePowerOfTen: any = selectPowerOfTen(1);
          let hashrate = ticks[0].data[1];

          if (this.isMobile()) {
            hashratePowerOfTen = selectPowerOfTen(ticks[0].data[1]);
            hashrate = Math.round(ticks[0].data[1] / hashratePowerOfTen.divider);
          }

          return `
            <b style="color: white; margin-left: 18px">${ticks[0].axisValueLabel}</b><br>
            <span>${ticks[0].marker} ${ticks[0].seriesName}: ${formatNumber(hashrate, this.locale, '1.0-0')} ${hashratePowerOfTen.unit}H/s</span><br>
          `;
        }.bind(this)
      },
      xAxis: data.length === 0 ? undefined : {
        type: 'time',
        splitNumber: (this.isMobile()) ? 5 : 10,
        axisLabel: {
          hideOverlap: true,
        }
      },
      yAxis: data.length === 0 ? undefined : [
        {
          min: (value) => {
            return value.min * 0.9;
          },
          type: 'value',
          axisLabel: {
            color: 'rgb(110, 112, 121)',
            formatter: (val) => {
              const selectedPowerOfTen: any = selectPowerOfTen(val);
              const newVal = Math.round(val / selectedPowerOfTen.divider);
              return `${newVal} ${selectedPowerOfTen.unit}H/s`
            }
          },
          splitLine: {
            show: false,
          }
        },
      ],
      series: data.length === 0 ? undefined : [
        {
          zlevel: 0,
          name: 'Hashrate',
          showSymbol: false,
          symbol: 'none',
          data: data,
          type: 'line',
          lineStyle: {
            width: 2,
          },
        },
      ],
      dataZoom: data.length === 0 ? undefined : [{
        type: 'inside',
        realtime: true,
        zoomLock: true,
        maxSpan: 100,
        minSpan: 10,
        moveOnMouseMove: false,
      }, {
        fillerColor: '#aaaaff15',
        borderColor: '#ffffff88',
        showDetail: false,
        show: true,
        type: 'slider',
        brushSelect: false,
        realtime: true,
        bottom: 0,
        left: 20,
        right: 15,
        selectedDataBackground: {
          lineStyle: {
            color: '#fff',
            opacity: 0.45,
          },
          areaStyle: {
            opacity: 0,
          },
        },
      }],
    };
  }

  isMobile() {
    return (window.innerWidth <= 767.98);
  }

  loadMore() {
    this.loadMoreSubject.next(this.blocks[this.blocks.length - 1]?.height);
  }

  trackByBlock(index: number, block: BlockExtended) {
    return block.height;
  }
}<|MERGE_RESOLUTION|>--- conflicted
+++ resolved
@@ -1,13 +1,8 @@
 import { ChangeDetectionStrategy, Component, Inject, Input, LOCALE_ID, OnInit } from '@angular/core';
 import { ActivatedRoute } from '@angular/router';
 import { EChartsOption, graphic } from 'echarts';
-<<<<<<< HEAD
 import { BehaviorSubject, Observable, of, timer } from 'rxjs';
 import { catchError, distinctUntilChanged, map, share, switchMap, tap } from 'rxjs/operators';
-=======
-import { BehaviorSubject, Observable } from 'rxjs';
-import { distinctUntilChanged, map, share, switchMap, tap } from 'rxjs/operators';
->>>>>>> c1c69d72
 import { BlockExtended, PoolStat } from '../../interfaces/node-api.interface';
 import { ApiService } from '../../services/api.service';
 import { StateService } from '../../services/state.service';

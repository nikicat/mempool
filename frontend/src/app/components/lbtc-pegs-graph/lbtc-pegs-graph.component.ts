--- conflicted
+++ resolved
@@ -1,11 +1,7 @@
 import { Component, Inject, LOCALE_ID, ChangeDetectionStrategy, Input, OnChanges, OnInit } from '@angular/core';
 import { formatDate, formatNumber } from '@angular/common';
-<<<<<<< HEAD
-import { EChartsOption } from 'echarts';
 import { StateService } from '../../services/state.service';
-=======
 import { EChartsOption } from '../../graphs/echarts';
->>>>>>> 9cc0aaea
 
 @Component({
   selector: 'app-lbtc-pegs-graph',

<<<<<<< HEAD
import { Component, OnInit, ChangeDetectionStrategy } from '@angular/core';
import { StateService } from 'src/app/services/state.service';
import { Observable } from 'rxjs';

=======
import { Component, ChangeDetectionStrategy } from '@angular/core';
>>>>>>> 4895343d
@Component({
  selector: 'app-blockchain',
  templateUrl: './blockchain.component.html',
  styleUrls: ['./blockchain.component.scss'],
  changeDetection: ChangeDetectionStrategy.OnPush,
})
<<<<<<< HEAD
export class BlockchainComponent implements OnInit {
  isLoading$: Observable<boolean>;
  network: string;

  constructor(
    private stateService: StateService,
  ) {}

  ngOnInit() {
    this.isLoading$ = this.stateService.isLoadingWebSocket$;
    this.network = this.stateService.network;
  }
=======
export class BlockchainComponent {

  constructor() { }
>>>>>>> 4895343d
}<|MERGE_RESOLUTION|>--- conflicted
+++ resolved
@@ -1,20 +1,13 @@
-<<<<<<< HEAD
 import { Component, OnInit, ChangeDetectionStrategy } from '@angular/core';
 import { StateService } from 'src/app/services/state.service';
-import { Observable } from 'rxjs';
 
-=======
-import { Component, ChangeDetectionStrategy } from '@angular/core';
->>>>>>> 4895343d
 @Component({
   selector: 'app-blockchain',
   templateUrl: './blockchain.component.html',
   styleUrls: ['./blockchain.component.scss'],
   changeDetection: ChangeDetectionStrategy.OnPush,
 })
-<<<<<<< HEAD
 export class BlockchainComponent implements OnInit {
-  isLoading$: Observable<boolean>;
   network: string;
 
   constructor(
@@ -22,12 +15,6 @@
   ) {}
 
   ngOnInit() {
-    this.isLoading$ = this.stateService.isLoadingWebSocket$;
     this.network = this.stateService.network;
   }
-=======
-export class BlockchainComponent {
-
-  constructor() { }
->>>>>>> 4895343d
 }
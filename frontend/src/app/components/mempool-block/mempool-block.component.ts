import { Component, OnInit, OnDestroy, ChangeDetectionStrategy } from '@angular/core';
import { StateService } from 'src/app/services/state.service';
import { ActivatedRoute, ParamMap } from '@angular/router';
import { switchMap, map, tap, filter } from 'rxjs/operators';
import { MempoolBlock } from 'src/app/interfaces/websocket.interface';
import { Observable, BehaviorSubject } from 'rxjs';
import { SeoService } from 'src/app/services/seo.service';
import { WebsocketService } from 'src/app/services/websocket.service';

@Component({
  selector: 'app-mempool-block',
  templateUrl: './mempool-block.component.html',
  styleUrls: ['./mempool-block.component.scss'],
  changeDetection: ChangeDetectionStrategy.OnPush,
})
export class MempoolBlockComponent implements OnInit, OnDestroy {
  network$: Observable<string>;
  mempoolBlockIndex: number;
  mempoolBlock$: Observable<MempoolBlock>;
  ordinal$: BehaviorSubject<string> = new BehaviorSubject('');

  constructor(
    private route: ActivatedRoute,
    private stateService: StateService,
    private seoService: SeoService,
    private websocketService: WebsocketService,
  ) { }

  ngOnInit(): void {
    this.websocketService.want(['blocks', 'mempool-blocks']);

    this.mempoolBlock$ = this.route.paramMap
      .pipe(
        switchMap((params: ParamMap) => {
          this.mempoolBlockIndex = parseInt(params.get('id'), 10) || 0;
          return this.stateService.mempoolBlocks$
            .pipe(
              map((blocks) => {
                if (!blocks.length) {
                  return [{ index: 0, blockSize: 0, blockVSize: 0, feeRange: [0, 0], medianFee: 0, nTx: 0, totalFees: 0 }];
                }
                return blocks;
              }),
              filter((mempoolBlocks) => mempoolBlocks.length > 0),
              map((mempoolBlocks) => {
                while (!mempoolBlocks[this.mempoolBlockIndex]) {
                  this.mempoolBlockIndex--;
                }
                const ordinal = this.getOrdinal(mempoolBlocks[this.mempoolBlockIndex]);
                this.ordinal$.next(ordinal);
                this.seoService.setTitle(ordinal);
                return mempoolBlocks[this.mempoolBlockIndex];
              })
            );
        }),
        tap(() => {
          this.stateService.markBlock$.next({ mempoolBlockIndex: this.mempoolBlockIndex });
        })
      );

    this.network$ = this.stateService.networkChanged$;
  }

  ngOnDestroy(): void {
    this.stateService.markBlock$.next({});
  }

  getOrdinal(mempoolBlock: MempoolBlock): string {
    const blocksInBlock = Math.ceil(mempoolBlock.blockVSize / 1000000);
    if (this.mempoolBlockIndex === 0) {
<<<<<<< HEAD
      return 'Next block';
    } else if (this.mempoolBlockIndex === this.stateService.env.KEEP_BLOCKS_AMOUNT - 1 && blocksInBlock > 1 ) {
      return `Stack of ${blocksInBlock} blocks`;
=======
      return $localize`:@@mempool-block.next.block:Next block`;
    } else if (this.mempoolBlockIndex === env.KEEP_BLOCKS_AMOUNT - 1 && blocksInBlock > 1 ) {
      return $localize`:@@mempool-block.stack.of.blocks:Stack of ${blocksInBlock}:INTERPOLATION: mempool blocks`;
>>>>>>> ae886e14
    } else {
      return $localize`:@@mempool-block.block.no:Mempool block ${this.mempoolBlockIndex + 1}:INTERPOLATION:`;
    }
 }
}<|MERGE_RESOLUTION|>--- conflicted
+++ resolved
@@ -68,15 +68,9 @@
   getOrdinal(mempoolBlock: MempoolBlock): string {
     const blocksInBlock = Math.ceil(mempoolBlock.blockVSize / 1000000);
     if (this.mempoolBlockIndex === 0) {
-<<<<<<< HEAD
-      return 'Next block';
-    } else if (this.mempoolBlockIndex === this.stateService.env.KEEP_BLOCKS_AMOUNT - 1 && blocksInBlock > 1 ) {
-      return `Stack of ${blocksInBlock} blocks`;
-=======
       return $localize`:@@mempool-block.next.block:Next block`;
-    } else if (this.mempoolBlockIndex === env.KEEP_BLOCKS_AMOUNT - 1 && blocksInBlock > 1 ) {
+    } else if (this.mempoolBlockIndex === this.stateService.env.KEEP_BLOCKS_AMOUNT - 1 && blocksInBlock > 1) {
       return $localize`:@@mempool-block.stack.of.blocks:Stack of ${blocksInBlock}:INTERPOLATION: mempool blocks`;
->>>>>>> ae886e14
     } else {
       return $localize`:@@mempool-block.block.no:Mempool block ${this.mempoolBlockIndex + 1}:INTERPOLATION:`;
     }

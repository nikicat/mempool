--- conflicted
+++ resolved
@@ -26,11 +26,8 @@
   }
 
   @HostBinding('attr.dir') dir = 'ltr';
-<<<<<<< HEAD
-=======
   @HostBinding('class') class;
 
->>>>>>> 00244b70
   @HostListener('document:keydown', ['$event'])
   handleKeyboardEvents(event: KeyboardEvent) {
     if (event.target instanceof HTMLInputElement) {

--- conflicted
+++ resolved
@@ -63,12 +63,8 @@
     "browserify": "^17.0.0",
     "clipboard": "^2.0.4",
     "domino": "^2.1.6",
-<<<<<<< HEAD
-    "express": "^4.15.2",
     "lightweight-charts": "^3.3.0",
-=======
     "express": "^4.17.1",
->>>>>>> 0bf49c39
     "ngx-bootrap-multiselect": "^2.0.0",
     "ngx-infinite-scroll": "^10.0.1",
     "qrcode": "^1.4.4",
